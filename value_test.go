package httpexpect

import (
	"encoding/json"
	"io/ioutil"
	"os"
	"testing"

	"github.com/stretchr/testify/assert"
	"github.com/stretchr/testify/require"
)

func TestValue_Failed(t *testing.T) {
	chain := newMockChain(t)
	chain.setFailed()

	value := newValue(chain, nil)

	value.Path("$")
	value.Schema("")
	value.Alias("foo")

	assert.NotNil(t, value.Path("/"))

	assert.NotNil(t, value.Object())
	assert.NotNil(t, value.Array())
	assert.NotNil(t, value.String())
	assert.NotNil(t, value.Number())
	assert.NotNil(t, value.Boolean())

	value.Object().chain.assertFailed(t)
	value.Array().chain.assertFailed(t)
	value.String().chain.assertFailed(t)
	value.Number().chain.assertFailed(t)
	value.Boolean().chain.assertFailed(t)

	value.Null()
	value.NotNull()

	value.Equal(nil)
	value.NotEqual(nil)
}

func TestValue_Constructors(t *testing.T) {
	t.Run("Constructor without config", func(t *testing.T) {
		reporter := newMockReporter(t)
		value := NewValue(reporter, "Test")
		value.Equal("Test")
		value.chain.assertNotFailed(t)
		value.String().chain.assertNotFailed(t)
	})

	t.Run("Constructor with config", func(t *testing.T) {
		reporter := newMockReporter(t)
		value := NewValueC(Config{
			Reporter: reporter,
		}, "Test")
		value.Equal("Test")
		value.chain.assertNotFailed(t)
		value.String().chain.assertNotFailed(t)
	})

	t.Run("chain Constructor", func(t *testing.T) {
		chain := newMockChain(t)
		value := newValue(chain, "Test")
		assert.NotSame(t, value.chain, chain)
		assert.Equal(t, value.chain.context.Path, chain.context.Path)
	})
}

<<<<<<< HEAD
func TestValue_Decode(t *testing.T) {
	t.Run("Decode into empty interface", func(t *testing.T) {
		reporter := newMockReporter(t)

		value := NewValue(reporter, 123.0)

		var target interface{}
		value.Decode(&target)

		value.chain.assertNotFailed(t)
		assert.Equal(t, 123.0, target)
	})
	t.Run("Decode into struct", func(t *testing.T) {
		reporter := newMockReporter(t)

		type S struct {
			Foo int             `json:"foo"`
			Bar []interface{}   `json:"bar"`
			Baz struct{ A int } `json:"baz"`
		}

		m := map[string]interface{}{
			"foo": 123,
			"bar": []interface{}{"123", 456.0},
			"baz": struct{ A int }{123},
		}

		value := NewValue(reporter, m)

		actualStruct := S{
			Foo: 123,
			Bar: []interface{}{"123", 456.0},
			Baz: struct{ A int }{123},
		}

		var target S
		value.Decode(&target)

		value.chain.assertNotFailed(t)
		assert.Equal(t, target, actualStruct)
	})
	t.Run("Target is nil", func(t *testing.T) {
		reporter := newMockReporter(t)

		value := NewValue(reporter, 123)

		value.Decode(nil)

		value.chain.failed()
	})

	t.Run("Target is unmarshable", func(t *testing.T) {
		reporter := newMockReporter(t)

		value := NewValue(reporter, 123)

		value.Decode(123)

		value.chain.failed()
	})
=======
func TestValue_Alias(t *testing.T) {
	reporter := newMockReporter(t)

	value1 := NewValue(reporter, 123)
	assert.Equal(t, []string{"Value()"}, value1.chain.context.Path)
	assert.Equal(t, []string{"Value()"}, value1.chain.context.AliasedPath)

	value2 := value1.Alias("foo")
	assert.Equal(t, []string{"Value()"}, value2.chain.context.Path)
	assert.Equal(t, []string{"foo"}, value2.chain.context.AliasedPath)

	value3 := value2.Number()
	assert.Equal(t, []string{"Value()", "Number()"}, value3.chain.context.Path)
	assert.Equal(t, []string{"foo", "Number()"}, value3.chain.context.AliasedPath)
>>>>>>> 329d937d
}

func TestValue_CastNull(t *testing.T) {
	reporter := newMockReporter(t)

	var data interface{}

	NewValue(reporter, data).Object().chain.assertFailed(t)
	NewValue(reporter, data).Array().chain.assertFailed(t)
	NewValue(reporter, data).String().chain.assertFailed(t)
	NewValue(reporter, data).Number().chain.assertFailed(t)
	NewValue(reporter, data).Boolean().chain.assertFailed(t)
	NewValue(reporter, data).NotNull().chain.assertFailed(t)
	NewValue(reporter, data).Null().chain.assertNotFailed(t)
}

func TestValue_CastIndirectNull(t *testing.T) {
	reporter := newMockReporter(t)

	var data []interface{}

	NewValue(reporter, data).Object().chain.assertFailed(t)
	NewValue(reporter, data).Array().chain.assertFailed(t)
	NewValue(reporter, data).String().chain.assertFailed(t)
	NewValue(reporter, data).Number().chain.assertFailed(t)
	NewValue(reporter, data).Boolean().chain.assertFailed(t)
	NewValue(reporter, data).NotNull().chain.assertFailed(t)
	NewValue(reporter, data).Null().chain.assertNotFailed(t)
}

func TestValue_CastBad(t *testing.T) {
	reporter := newMockReporter(t)

	data := func() {}

	NewValue(reporter, data).Object().chain.assertFailed(t)
	NewValue(reporter, data).Array().chain.assertFailed(t)
	NewValue(reporter, data).String().chain.assertFailed(t)
	NewValue(reporter, data).Number().chain.assertFailed(t)
	NewValue(reporter, data).Boolean().chain.assertFailed(t)
	NewValue(reporter, data).NotNull().chain.assertFailed(t)
	NewValue(reporter, data).Null().chain.assertFailed(t)
}

func TestValue_CastObject(t *testing.T) {
	reporter := newMockReporter(t)

	data := map[string]interface{}{}

	NewValue(reporter, data).Object().chain.assertNotFailed(t)
	NewValue(reporter, data).Array().chain.assertFailed(t)
	NewValue(reporter, data).String().chain.assertFailed(t)
	NewValue(reporter, data).Number().chain.assertFailed(t)
	NewValue(reporter, data).Boolean().chain.assertFailed(t)
	NewValue(reporter, data).NotNull().chain.assertNotFailed(t)
	NewValue(reporter, data).Null().chain.assertFailed(t)
}

func TestValue_CastArray(t *testing.T) {
	reporter := newMockReporter(t)

	data := []interface{}{}

	NewValue(reporter, data).Object().chain.assertFailed(t)
	NewValue(reporter, data).Array().chain.assertNotFailed(t)
	NewValue(reporter, data).String().chain.assertFailed(t)
	NewValue(reporter, data).Number().chain.assertFailed(t)
	NewValue(reporter, data).Boolean().chain.assertFailed(t)
	NewValue(reporter, data).NotNull().chain.assertNotFailed(t)
	NewValue(reporter, data).Null().chain.assertFailed(t)
}

func TestValue_CastString(t *testing.T) {
	reporter := newMockReporter(t)

	data := ""

	NewValue(reporter, data).Object().chain.assertFailed(t)
	NewValue(reporter, data).Array().chain.assertFailed(t)
	NewValue(reporter, data).String().chain.assertNotFailed(t)
	NewValue(reporter, data).Number().chain.assertFailed(t)
	NewValue(reporter, data).Boolean().chain.assertFailed(t)
	NewValue(reporter, data).NotNull().chain.assertNotFailed(t)
	NewValue(reporter, data).Null().chain.assertFailed(t)
}

func TestValue_CastNumber(t *testing.T) {
	reporter := newMockReporter(t)

	data := 0.0

	NewValue(reporter, data).Object().chain.assertFailed(t)
	NewValue(reporter, data).Array().chain.assertFailed(t)
	NewValue(reporter, data).String().chain.assertFailed(t)
	NewValue(reporter, data).Number().chain.assertNotFailed(t)
	NewValue(reporter, data).Boolean().chain.assertFailed(t)
	NewValue(reporter, data).NotNull().chain.assertNotFailed(t)
	NewValue(reporter, data).Null().chain.assertFailed(t)
}

func TestValue_CastBoolean(t *testing.T) {
	reporter := newMockReporter(t)

	data := false

	NewValue(reporter, data).Object().chain.assertFailed(t)
	NewValue(reporter, data).Array().chain.assertFailed(t)
	NewValue(reporter, data).String().chain.assertFailed(t)
	NewValue(reporter, data).Number().chain.assertFailed(t)
	NewValue(reporter, data).Boolean().chain.assertNotFailed(t)
	NewValue(reporter, data).NotNull().chain.assertNotFailed(t)
	NewValue(reporter, data).Null().chain.assertFailed(t)
}

func TestValue_GetObject(t *testing.T) {
	type (
		myMap map[string]interface{}
	)

	reporter := newMockReporter(t)

	data1 := map[string]interface{}{"foo": 123.0}

	value1 := NewValue(reporter, data1)
	inner1 := value1.Object()

	inner1.chain.assertNotFailed(t)
	inner1.chain.clearFailed()
	assert.Equal(t, data1, inner1.Raw())

	data2 := myMap{"foo": 123.0}

	value2 := NewValue(reporter, data2)
	inner2 := value2.Object()

	inner2.chain.assertNotFailed(t)
	inner2.chain.clearFailed()
	assert.Equal(t, map[string]interface{}(data2), inner2.Raw())
}

func TestValue_GetArray(t *testing.T) {
	type (
		myArray []interface{}
	)

	reporter := newMockReporter(t)

	data1 := []interface{}{"foo", 123.0}

	value1 := NewValue(reporter, data1)
	inner1 := value1.Array()

	inner1.chain.assertNotFailed(t)
	inner1.chain.clearFailed()
	assert.Equal(t, data1, inner1.Raw())

	data2 := myArray{"foo", 123.0}

	value2 := NewValue(reporter, data2)
	inner2 := value2.Array()

	inner2.chain.assertNotFailed(t)
	inner2.chain.clearFailed()
	assert.Equal(t, []interface{}(data2), inner2.Raw())
}

func TestValue_GetString(t *testing.T) {
	reporter := newMockReporter(t)

	value := NewValue(reporter, "foo")
	inner := value.String()

	inner.chain.assertNotFailed(t)
	inner.chain.clearFailed()
	assert.Equal(t, "foo", inner.Raw())
}

func TestValue_GetNumber(t *testing.T) {
	type (
		myInt int
	)

	reporter := newMockReporter(t)

	data1 := 123.0

	value1 := NewValue(reporter, data1)
	inner1 := value1.Number()

	inner1.chain.assertNotFailed(t)
	inner1.chain.clearFailed()
	assert.Equal(t, data1, inner1.Raw())

	data2 := 123

	value2 := NewValue(reporter, data2)
	inner2 := value2.Number()

	inner2.chain.assertNotFailed(t)
	inner2.chain.clearFailed()
	assert.Equal(t, float64(data2), inner2.Raw())

	data3 := myInt(123)

	value3 := NewValue(reporter, data3)
	inner3 := value3.Number()

	inner3.chain.assertNotFailed(t)
	inner3.chain.clearFailed()
	assert.Equal(t, float64(data3), inner3.Raw())
}

func TestValue_GetBoolean(t *testing.T) {
	reporter := newMockReporter(t)

	value1 := NewValue(reporter, true)
	inner1 := value1.Boolean()

	inner1.chain.assertNotFailed(t)
	inner1.chain.clearFailed()
	assert.Equal(t, true, inner1.Raw())

	value2 := NewValue(reporter, false)
	inner2 := value2.Boolean()

	inner2.chain.assertNotFailed(t)
	inner2.chain.clearFailed()
	assert.Equal(t, false, inner2.Raw())
}

func TestValue_Equal(t *testing.T) {
	reporter := newMockReporter(t)

	data1 := map[string]interface{}{"foo": "bar"}
	data2 := "baz"

	NewValue(reporter, data1).Equal(data1).chain.assertNotFailed(t)
	NewValue(reporter, data2).Equal(data2).chain.assertNotFailed(t)

	NewValue(reporter, data1).NotEqual(data1).chain.assertFailed(t)
	NewValue(reporter, data2).NotEqual(data2).chain.assertFailed(t)

	NewValue(reporter, data1).Equal(data2).chain.assertFailed(t)
	NewValue(reporter, data2).Equal(data1).chain.assertFailed(t)

	NewValue(reporter, data1).NotEqual(data2).chain.assertNotFailed(t)
	NewValue(reporter, data2).NotEqual(data1).chain.assertNotFailed(t)

	NewValue(reporter, nil).Equal(nil).chain.assertNotFailed(t)

	NewValue(reporter, nil).Equal(map[string]interface{}(nil)).chain.assertNotFailed(t)
	NewValue(reporter, nil).Equal(map[string]interface{}{}).chain.assertFailed(t)

	NewValue(reporter, data1).Equal(func() {}).chain.assertFailed(t)
	NewValue(reporter, data1).NotEqual(func() {}).chain.assertFailed(t)
}

func TestValue_PathObject(t *testing.T) {
	reporter := newMockReporter(t)

	user0 := map[string]interface{}{"name": "john"}
	user1 := map[string]interface{}{"name": "bob"}

	data := map[string]interface{}{
		"users": []interface{}{
			user0,
			user1,
		},
	}

	value := NewValue(reporter, data)

	assert.Equal(t, data, value.Path("$").Raw())
	assert.Equal(t, data["users"], value.Path("$.users").Raw())
	assert.Equal(t, user0, value.Path("$.users[0]").Raw())
	assert.Equal(t, "john", value.Path("$.users[0].name").Raw())
	assert.Equal(t, []interface{}{"john", "bob"}, value.Path("$.users[*].name").Raw())
	assert.Equal(t, []interface{}{"john", "bob"}, value.Path("$..name").Raw())
	value.chain.assertNotFailed(t)

	names := value.Path("$..name").Array().Iter()
	names[0].String().Equal("john").chain.assertNotFailed(t)
	names[1].String().Equal("bob").chain.assertNotFailed(t)
	value.chain.assertNotFailed(t)

	for _, key := range []string{"$.bad", "!"} {
		bad := value.Path(key)
		assert.True(t, bad != nil)
		assert.True(t, bad.Raw() == nil)
		value.chain.assertFailed(t)
		value.chain.clearFailed()
	}
}

func TestValue_PathArray(t *testing.T) {
	reporter := newMockReporter(t)

	user0 := map[string]interface{}{"name": "john"}
	user1 := map[string]interface{}{"name": "bob"}

	data := []interface{}{
		user0,
		user1,
	}

	value := NewValue(reporter, data)

	assert.Equal(t, data, value.Path("$").Raw())
	assert.Equal(t, user0, value.Path("$[0]").Raw())
	assert.Equal(t, "john", value.Path("$[0].name").Raw())
	assert.Equal(t, []interface{}{"john", "bob"}, value.Path("$[*].name").Raw())
	assert.Equal(t, []interface{}{"john", "bob"}, value.Path("$..name").Raw())
	value.chain.assertNotFailed(t)
}

func TestValue_PathString(t *testing.T) {
	reporter := newMockReporter(t)

	data := "foo"

	value := NewValue(reporter, data)

	assert.Equal(t, data, value.Path("$").Raw())
	value.chain.assertNotFailed(t)
}

func TestValue_PathNumber(t *testing.T) {
	reporter := newMockReporter(t)

	data := 123

	value := NewValue(reporter, data)

	assert.Equal(t, float64(data), value.Path("$").Raw())
	value.chain.assertNotFailed(t)
}

func TestValue_PathBoolean(t *testing.T) {
	reporter := newMockReporter(t)

	data := true

	value := NewValue(reporter, data)

	assert.Equal(t, data, value.Path("$").Raw())
	value.chain.assertNotFailed(t)
}

func TestValue_PathNull(t *testing.T) {
	reporter := newMockReporter(t)

	value := NewValue(reporter, nil)

	assert.Equal(t, nil, value.Path("$").Raw())
	value.chain.assertNotFailed(t)
}

func TestValue_PathError(t *testing.T) {
	reporter := newMockReporter(t)

	data := "foo"

	value := NewValue(reporter, data)

	for _, key := range []string{"$.bad", "!"} {
		bad := value.Path(key)
		assert.True(t, bad != nil)
		assert.True(t, bad.Raw() == nil)
		value.chain.assertFailed(t)
	}
}

// based on github.com/yalp/jsonpath
func TestValue_PathExpressions(t *testing.T) {
	data := map[string]interface{}{
		"A": []interface{}{
			"string",
			23.3,
			3.0,
			true,
			false,
			nil,
		},
		"B": "value",
		"C": 3.14,
		"D": map[string]interface{}{
			"C": 3.1415,
			"V": []interface{}{
				"string2a",
				"string2b",
				map[string]interface{}{
					"C": 3.141592,
				},
			},
		},
		"E": map[string]interface{}{
			"A": []interface{}{"string3"},
			"D": map[string]interface{}{
				"V": map[string]interface{}{
					"C": 3.14159265,
				},
			},
		},
		"F": map[string]interface{}{
			"V": []interface{}{
				"string4a",
				"string4b",
				map[string]interface{}{
					"CC": 3.1415926535,
				},
				map[string]interface{}{
					"CC": "hello",
				},
				[]interface{}{
					"string5a",
					"string5b",
				},
				[]interface{}{
					"string6a",
					"string6b",
				},
			},
		},
	}

	reporter := newMockReporter(t)

	runTests := func(tests map[string]interface{}) {
		value := NewValue(reporter, data)
		value.chain.assertNotFailed(t)

		for path, expected := range tests {
			actual := value.Path(path)
			actual.chain.assertNotFailed(t)

			assert.Equal(t, expected, actual.Raw())
		}
	}

	t.Run("pick", func(t *testing.T) {
		runTests(map[string]interface{}{
			"$":         data,
			"$.A[0]":    "string",
			`$["A"][0]`: "string",
			"$.A":       []interface{}{"string", 23.3, 3.0, true, false, nil},
			"$.A[*]":    []interface{}{"string", 23.3, 3.0, true, false, nil},
			"$.A.*":     []interface{}{"string", 23.3, 3.0, true, false, nil},
			"$.A.*.a":   []interface{}{},
		})
	})

	t.Run("slice", func(t *testing.T) {
		runTests(map[string]interface{}{
			"$.A[1,4,2]":      []interface{}{23.3, false, 3.0},
			`$["B","C"]`:      []interface{}{"value", 3.14},
			`$["C","B"]`:      []interface{}{3.14, "value"},
			"$.A[1:4]":        []interface{}{23.3, 3.0, true},
			"$.A[::2]":        []interface{}{"string", 3.0, false},
			"$.A[-2:]":        []interface{}{false, nil},
			"$.A[:-1]":        []interface{}{"string", 23.3, 3.0, true, false},
			"$.A[::-1]":       []interface{}{nil, false, true, 3.0, 23.3, "string"},
			"$.F.V[4:5][0,1]": []interface{}{"string5a", "string5b"},
			"$.F.V[4:6][1]":   []interface{}{"string5b", "string6b"},
			"$.F.V[4:6][0,1]": []interface{}{"string5a", "string5b", "string6a", "string6b"},
			"$.F.V[4,5][0:2]": []interface{}{"string5a", "string5b", "string6a", "string6b"},
			"$.F.V[4:6]": []interface{}{
				[]interface{}{
					"string5a",
					"string5b",
				},
				[]interface{}{
					"string6a",
					"string6b",
				},
			},
		})
	})

	t.Run("quote", func(t *testing.T) {
		runTests(map[string]interface{}{
			`$[A][0]`:    "string",
			`$["A"][0]`:  "string",
			`$[B,C]`:     []interface{}{"value", 3.14},
			`$["B","C"]`: []interface{}{"value", 3.14},
		})
	})

	t.Run("search", func(t *testing.T) {
		runTests(map[string]interface{}{
			"$..C":       []interface{}{3.14, 3.1415, 3.141592, 3.14159265},
			`$..["C"]`:   []interface{}{3.14, 3.1415, 3.141592, 3.14159265},
			"$.D.V..C":   []interface{}{3.141592},
			"$.D.V.*.C":  []interface{}{3.141592},
			"$.D.V..*.C": []interface{}{3.141592},
			"$.D.*..C":   []interface{}{3.141592},
			"$.*.V..C":   []interface{}{3.141592},
			"$.*.D.V.C":  []interface{}{3.14159265},
			"$.*.D..C":   []interface{}{3.14159265},
			"$.*.D.V..*": []interface{}{3.14159265},
			"$..D..V..C": []interface{}{3.141592, 3.14159265},
			"$.*.*.*.C":  []interface{}{3.141592, 3.14159265},
			"$..V..C":    []interface{}{3.141592, 3.14159265},
			"$.D.V..*": []interface{}{
				"string2a",
				"string2b",
				map[string]interface{}{
					"C": 3.141592,
				},
				3.141592,
			},
			"$..A": []interface{}{
				[]interface{}{"string", 23.3, 3.0, true, false, nil},
				[]interface{}{"string3"},
			},
			"$..A..*":      []interface{}{"string", 23.3, 3.0, true, false, nil, "string3"},
			"$.A..*":       []interface{}{"string", 23.3, 3.0, true, false, nil},
			"$.A.*":        []interface{}{"string", 23.3, 3.0, true, false, nil},
			"$..A[0,1]":    []interface{}{"string", 23.3},
			"$..A[0]":      []interface{}{"string", "string3"},
			"$.*.V[0]":     []interface{}{"string2a", "string4a"},
			"$.*.V[1]":     []interface{}{"string2b", "string4b"},
			"$.*.V[0,1]":   []interface{}{"string2a", "string2b", "string4a", "string4b"},
			"$.*.V[0:2]":   []interface{}{"string2a", "string2b", "string4a", "string4b"},
			"$.*.V[2].C":   []interface{}{3.141592},
			"$..V[2].C":    []interface{}{3.141592},
			"$..V[*].C":    []interface{}{3.141592},
			"$.*.V[2].*":   []interface{}{3.141592, 3.1415926535},
			"$.*.V[2:3].*": []interface{}{3.141592, 3.1415926535},
			"$.*.V[2:4].*": []interface{}{3.141592, 3.1415926535, "hello"},
			"$..V[2,3].CC": []interface{}{3.1415926535, "hello"},
			"$..V[2:4].CC": []interface{}{3.1415926535, "hello"},
			"$..V[*].*": []interface{}{
				3.141592,
				3.1415926535,
				"hello",
				"string5a",
				"string5b",
				"string6a",
				"string6b",
			},
			"$..[0]": []interface{}{
				"string",
				"string2a",
				"string3",
				"string4a",
				"string5a",
				"string6a",
			},
			"$..ZZ": []interface{}{},
		})
	})
}

func TestValue_PathIntFloat(t *testing.T) {
	reporter := newMockReporter(t)

	data := map[string]interface{}{
		"A": 123,
		"B": 123.0,
	}

	value := NewValue(reporter, data)
	value.chain.assertNotFailed(t)

	a := value.Path(`$["A"]`)
	a.chain.assertNotFailed(t)
	assert.Equal(t, 123.0, a.Raw())

	b := value.Path(`$["B"]`)
	b.chain.assertNotFailed(t)
	assert.Equal(t, 123.0, b.Raw())
}

func TestValue_Schema(t *testing.T) {
	reporter := newMockReporter(t)

	schema := `{
		"type": "object",
		"properties": {
			"foo": {
				"type": "string"
			},
			"bar": {
				"type": "integer"
			}
		},
		"require": ["foo", "bar"]
	}`

	data1 := map[string]interface{}{
		"foo": "a",
		"bar": 1,
	}

	data2 := map[string]interface{}{
		"foo": "a",
		"bar": "b",
	}

	NewValue(reporter, data1).Schema(schema).chain.assertNotFailed(t)
	NewValue(reporter, data2).Schema(schema).chain.assertFailed(t)

	NewValue(reporter, data1).Schema([]byte(schema)).chain.assertNotFailed(t)
	NewValue(reporter, data2).Schema([]byte(schema)).chain.assertFailed(t)

	var b interface{}
	err := json.Unmarshal([]byte(schema), &b)
	require.Nil(t, err)

	NewValue(reporter, data1).Schema(b).chain.assertNotFailed(t)
	NewValue(reporter, data2).Schema(b).chain.assertFailed(t)

	tmp, _ := ioutil.TempFile("", "httpexpect")
	defer os.Remove(tmp.Name())

	_, err = tmp.Write([]byte(schema))
	require.Nil(t, err)

	err = tmp.Close()
	require.Nil(t, err)

	url := "file://" + tmp.Name()

	NewValue(reporter, data1).Schema(url).chain.assertNotFailed(t)
	NewValue(reporter, data2).Schema(url).chain.assertFailed(t)

	NewValue(reporter, data1).Schema("file:///bad/path").chain.assertFailed(t)
	NewValue(reporter, data1).Schema("{ bad json").chain.assertFailed(t)
}<|MERGE_RESOLUTION|>--- conflicted
+++ resolved
@@ -68,68 +68,6 @@
 	})
 }
 
-<<<<<<< HEAD
-func TestValue_Decode(t *testing.T) {
-	t.Run("Decode into empty interface", func(t *testing.T) {
-		reporter := newMockReporter(t)
-
-		value := NewValue(reporter, 123.0)
-
-		var target interface{}
-		value.Decode(&target)
-
-		value.chain.assertNotFailed(t)
-		assert.Equal(t, 123.0, target)
-	})
-	t.Run("Decode into struct", func(t *testing.T) {
-		reporter := newMockReporter(t)
-
-		type S struct {
-			Foo int             `json:"foo"`
-			Bar []interface{}   `json:"bar"`
-			Baz struct{ A int } `json:"baz"`
-		}
-
-		m := map[string]interface{}{
-			"foo": 123,
-			"bar": []interface{}{"123", 456.0},
-			"baz": struct{ A int }{123},
-		}
-
-		value := NewValue(reporter, m)
-
-		actualStruct := S{
-			Foo: 123,
-			Bar: []interface{}{"123", 456.0},
-			Baz: struct{ A int }{123},
-		}
-
-		var target S
-		value.Decode(&target)
-
-		value.chain.assertNotFailed(t)
-		assert.Equal(t, target, actualStruct)
-	})
-	t.Run("Target is nil", func(t *testing.T) {
-		reporter := newMockReporter(t)
-
-		value := NewValue(reporter, 123)
-
-		value.Decode(nil)
-
-		value.chain.failed()
-	})
-
-	t.Run("Target is unmarshable", func(t *testing.T) {
-		reporter := newMockReporter(t)
-
-		value := NewValue(reporter, 123)
-
-		value.Decode(123)
-
-		value.chain.failed()
-	})
-=======
 func TestValue_Alias(t *testing.T) {
 	reporter := newMockReporter(t)
 
@@ -144,7 +82,6 @@
 	value3 := value2.Number()
 	assert.Equal(t, []string{"Value()", "Number()"}, value3.chain.context.Path)
 	assert.Equal(t, []string{"foo", "Number()"}, value3.chain.context.AliasedPath)
->>>>>>> 329d937d
 }
 
 func TestValue_CastNull(t *testing.T) {
