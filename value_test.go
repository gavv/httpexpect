--- conflicted
+++ resolved
@@ -389,15 +389,9 @@
 		fail        bool
 		expectedNum float64
 	}{
-<<<<<<< HEAD
-		"float":   {data: 123.0, fail: false, expectedNum: 123.0},
-		"integer": {data: 123, fail: false, expectedNum: 123},
-		"myInt":   {data: myInt(123), fail: false, expectedNum: 123},
-=======
 		{name: "float", data: 123.0, fail: false, expectedNum: float64(123.0)},
 		{name: "integer", data: 123, fail: false, expectedNum: float64(123)},
 		{name: "myInt", data: myInt(123), fail: false, expectedNum: float64(myInt(123))},
->>>>>>> 92cc0f74
 	}
 
 	for _, tc := range cases {
