package httpexpect

import (
	"bytes"
	"errors"
	"io/ioutil"
	"net/http"
	"strings"
	"testing"
	"time"

	"github.com/stretchr/testify/assert"
)

func TestResponseFailed(t *testing.T) {
	check := func(resp *Response) {
		resp.chain.assertFailed(t)

		assert.NotNil(t, resp.RoundTripTime())
		assert.NotNil(t, resp.Duration())
		assert.NotNil(t, resp.Headers())
		assert.NotNil(t, resp.Header("foo"))
		assert.NotNil(t, resp.Cookies())
		assert.NotNil(t, resp.Cookie("foo"))
		assert.NotNil(t, resp.Body())
		assert.NotNil(t, resp.Text())
		assert.NotNil(t, resp.Form())
		assert.NotNil(t, resp.JSON())
		assert.NotNil(t, resp.JSONP(""))
		assert.NotNil(t, resp.Websocket())

		resp.Headers().chain.assertFailed(t)
		resp.Header("foo").chain.assertFailed(t)
		resp.Cookies().chain.assertFailed(t)
		resp.Cookie("foo").chain.assertFailed(t)
		resp.Body().chain.assertFailed(t)
		resp.Text().chain.assertFailed(t)
		resp.Form().chain.assertFailed(t)
		resp.JSON().chain.assertFailed(t)
		resp.JSONP("").chain.assertFailed(t)
		resp.Websocket().chain.assertFailed(t)

		resp.Status(123)
		resp.StatusRange(Status2xx)
		resp.NoContent()
		resp.ContentType("", "")
		resp.ContentEncoding("")
		resp.TransferEncoding("")
	}

	t.Run("failed_chain", func(t *testing.T) {
		chain := newMockChain(t)
		chain.fail(AssertionFailure{})

		resp := newResponse(responseOpts{
			chain:    chain,
			httpResp: &http.Response{},
		})

		check(resp)
	})

	t.Run("nil_value", func(t *testing.T) {
		chain := newMockChain(t)

		resp := newResponse(responseOpts{
			chain:    chain,
			httpResp: nil,
		})

		check(resp)
	})

	t.Run("failed_chain_nil_value", func(t *testing.T) {
		chain := newMockChain(t)
		chain.fail(AssertionFailure{})

		resp := newResponse(responseOpts{
			chain:    chain,
			httpResp: nil,
		})

		check(resp)
	})

<<<<<<< HEAD
}

func TestMultipleRttArgs(t *testing.T) {
	check := func(resp *Response) {
		resp.chain.assertFailed(t)
	}
	t.Run("Multiple rtt arguments", func(t *testing.T) {
		t1 := time.Second
		chain := newMockChain(t)
		t2 := time.Second
=======
	t.Run("Multiple rtt arguments", func(t *testing.T) {
		t1 := time.Millisecond.Abs()
		chain := newMockChain(t)
		t2 := time.Millisecond.Abs()
>>>>>>> f1d36a8e
		resp := newResponse(responseOpts{
			chain:    chain,
			httpResp: &http.Response{},
			rtt:      []time.Duration{t1, t2},
		})
		check(resp)
	})
}

func TestResponseRoundTripTime(t *testing.T) {
	reporter := newMockReporter(t)

	t.Run("set", func(t *testing.T) {
		duration := time.Second

		resp := NewResponse(reporter, &http.Response{}, duration)
		resp.chain.assertOK(t)
		resp.chain.reset()

		rt := resp.RoundTripTime()

		assert.Equal(t, time.Second, rt.Raw())

		rt.IsSet()
		rt.Equal(time.Second)
		rt.chain.assertOK(t)
	})

	t.Run("unset", func(t *testing.T) {
		resp := NewResponse(reporter, &http.Response{})
		resp.chain.assertOK(t)
		resp.chain.reset()

		rt := resp.RoundTripTime()

		assert.Equal(t, time.Duration(0), rt.Raw())

		rt.NotSet()
		rt.chain.assertOK(t)

		rt.IsSet()
		rt.chain.assertFailed(t)
	})
}

func TestResponseDuration(t *testing.T) {
	reporter := newMockReporter(t)

	t.Run("set", func(t *testing.T) {
		duration := time.Second

		resp := NewResponse(reporter, &http.Response{}, duration)
		resp.chain.assertOK(t)
		resp.chain.reset()

		d := resp.Duration()

		assert.Equal(t, float64(time.Second), d.Raw())

		d.chain.assertOK(t)
	})

	t.Run("unset", func(t *testing.T) {
		resp := NewResponse(reporter, &http.Response{})
		resp.chain.assertOK(t)
		resp.chain.reset()

		d := resp.Duration()

		assert.Equal(t, float64(0), d.Raw())

		d.chain.assertOK(t)
	})
}

func TestResponseStatusRange(t *testing.T) {
	reporter := newMockReporter(t)

	ranges := []StatusRange{
		Status1xx,
		Status2xx,
		Status3xx,
		Status4xx,
		Status5xx,
	}

	cases := []struct {
		Status int
		Range  StatusRange
	}{
		{99, StatusRange(-1)},
		{100, Status1xx},
		{199, Status1xx},
		{200, Status2xx},
		{299, Status2xx},
		{300, Status3xx},
		{399, Status3xx},
		{400, Status4xx},
		{499, Status4xx},
		{500, Status5xx},
		{599, Status5xx},
		{600, StatusRange(-1)},
	}

	for _, test := range cases {
		for _, r := range ranges {
			resp := NewResponse(reporter, &http.Response{
				StatusCode: test.Status,
			})

			resp.StatusRange(r)

			if test.Range == r {
				resp.chain.assertOK(t)
			} else {
				resp.chain.assertFailed(t)
			}
		}
	}
}

func TestResponseHeaders(t *testing.T) {
	reporter := newMockReporter(t)

	headers := map[string][]string{
		"First-Header":  {"foo"},
		"Second-Header": {"bar"},
	}

	httpResp := &http.Response{
		StatusCode: http.StatusOK,
		Header:     http.Header(headers),
		Body:       nil,
	}

	resp := NewResponse(reporter, httpResp)
	resp.chain.assertOK(t)
	resp.chain.reset()

	assert.Same(t, httpResp, resp.Raw())

	resp.Status(http.StatusOK)
	resp.chain.assertOK(t)
	resp.chain.reset()

	resp.Status(http.StatusNotFound)
	resp.chain.assertFailed(t)
	resp.chain.reset()

	resp.Headers().Equal(headers).chain.assertOK(t)

	for k, v := range headers {
		for _, h := range []string{k, strings.ToLower(k), strings.ToUpper(k)} {
			resp.Header(h).Equal(v[0]).chain.assertOK(t)
		}
	}

	resp.Header("Bad-Header").Empty().chain.assertOK(t)
}

func TestResponseCookies(t *testing.T) {
	reporter := newMockReporter(t)

	headers := map[string][]string{
		"Set-Cookie": {
			"foo=aaa",
			"bar=bbb; expires=Fri, 31 Dec 2010 23:59:59 GMT; " +
				"path=/xxx; domain=example.com",
		},
	}

	httpResp := &http.Response{
		StatusCode: http.StatusOK,
		Header:     http.Header(headers),
		Body:       nil,
	}

	resp := NewResponse(reporter, httpResp)
	resp.chain.assertOK(t)
	resp.chain.reset()

	assert.Equal(t, []interface{}{"foo", "bar"}, resp.Cookies().Raw())
	resp.chain.assertOK(t)

	c1 := resp.Cookie("foo")
	resp.chain.assertOK(t)
	assert.Equal(t, "foo", c1.Raw().Name)
	assert.Equal(t, "aaa", c1.Raw().Value)
	assert.Equal(t, "", c1.Raw().Domain)
	assert.Equal(t, "", c1.Raw().Path)

	c2 := resp.Cookie("bar")
	resp.chain.assertOK(t)
	assert.Equal(t, "bar", c2.Raw().Name)
	assert.Equal(t, "bbb", c2.Raw().Value)
	assert.Equal(t, "example.com", c2.Raw().Domain)
	assert.Equal(t, "/xxx", c2.Raw().Path)
	assert.True(t, time.Date(2010, 12, 31, 23, 59, 59, 0, time.UTC).
		Equal(c2.Raw().Expires))

	c3 := resp.Cookie("baz")
	resp.chain.assertFailed(t)
	c3.chain.assertFailed(t)
	assert.True(t, c3.Raw() == nil)
}

func TestResponseNoCookies(t *testing.T) {
	reporter := newMockReporter(t)

	httpResp := &http.Response{
		StatusCode: http.StatusOK,
		Header:     nil,
		Body:       nil,
	}

	resp := NewResponse(reporter, httpResp)
	resp.chain.assertOK(t)
	resp.chain.reset()

	assert.Equal(t, []interface{}{}, resp.Cookies().Raw())
	resp.chain.assertOK(t)

	c := resp.Cookie("foo")
	resp.chain.assertFailed(t)
	c.chain.assertFailed(t)
	assert.True(t, c.Raw() == nil)
}

func TestResponseBody(t *testing.T) {
	reporter := newMockReporter(t)

	httpResp := &http.Response{
		StatusCode: http.StatusOK,
		Body:       ioutil.NopCloser(bytes.NewBufferString("body")),
	}

	resp := NewResponse(reporter, httpResp)

	assert.Equal(t, "body", resp.Body().Raw())
	resp.chain.assertOK(t)
	resp.chain.reset()
}

func TestResponseBodyClose(t *testing.T) {
	reporter := newMockReporter(t)

	body := newMockBody("test_body")

	httpResp := &http.Response{
		StatusCode: http.StatusOK,
		Body:       body,
	}

	resp := NewResponse(reporter, httpResp)

	assert.Equal(t, "test_body", resp.Body().Raw())
	assert.True(t, body.closed)

	resp.chain.assertOK(t)
}

func TestResponseBodyError(t *testing.T) {
	reporter := newMockReporter(t)

	t.Run("read_err", func(t *testing.T) {
		body := newMockBody("test_body")
		body.readErr = errors.New("test_error")

		httpResp := &http.Response{
			StatusCode: http.StatusOK,
			Body:       body,
		}

		resp := NewResponse(reporter, httpResp)

		assert.Equal(t, "", resp.Body().Raw())
		assert.True(t, body.closed)

		resp.chain.assertFailed(t)
	})

	t.Run("close_err", func(t *testing.T) {
		body := newMockBody("test_body")
		body.closeErr = errors.New("test_error")

		httpResp := &http.Response{
			StatusCode: http.StatusOK,
			Body:       body,
		}

		resp := NewResponse(reporter, httpResp)

		assert.Equal(t, "", resp.Body().Raw())
		assert.True(t, body.closed)

		resp.chain.assertFailed(t)
	})
}

func TestResponseNoContentEmpty(t *testing.T) {
	reporter := newMockReporter(t)

	headers := map[string][]string{
		"Content-Type": {""},
	}

	httpResp := &http.Response{
		StatusCode: http.StatusOK,
		Header:     http.Header(headers),
		Body:       ioutil.NopCloser(bytes.NewBufferString("")),
	}

	resp := NewResponse(reporter, httpResp)

	assert.Equal(t, "", resp.Body().Raw())
	resp.chain.assertOK(t)
	resp.chain.reset()

	resp.NoContent()
	resp.chain.assertOK(t)
	resp.chain.reset()

	resp.ContentType("")
	resp.chain.assertOK(t)
	resp.chain.reset()

	resp.Text()
	resp.chain.assertFailed(t)
	resp.chain.reset()

	resp.Form()
	resp.chain.assertFailed(t)
	resp.chain.reset()

	resp.JSON()
	resp.chain.assertFailed(t)
	resp.chain.reset()

	resp.JSONP("")
	resp.chain.assertFailed(t)
	resp.chain.reset()
}

func TestResponseNoContentNil(t *testing.T) {
	reporter := newMockReporter(t)

	headers := map[string][]string{
		"Content-Type": {""},
	}

	httpResp := &http.Response{
		StatusCode: http.StatusOK,
		Header:     http.Header(headers),
		Body:       nil,
	}

	resp := NewResponse(reporter, httpResp)

	assert.Equal(t, "", resp.Body().Raw())
	resp.chain.assertOK(t)
	resp.chain.reset()

	resp.NoContent()
	resp.chain.assertOK(t)
	resp.chain.reset()

	resp.ContentType("")
	resp.chain.assertOK(t)
	resp.chain.reset()

	resp.Text()
	resp.chain.assertFailed(t)
	resp.chain.reset()

	resp.Form()
	resp.chain.assertFailed(t)
	resp.chain.reset()

	resp.JSON()
	resp.chain.assertFailed(t)
	resp.chain.reset()

	resp.JSONP("")
	resp.chain.assertFailed(t)
	resp.chain.reset()
}

func TestResponseNoContentFailed(t *testing.T) {
	reporter := newMockReporter(t)

	headers := map[string][]string{
		"Content-Type": {"text/plain; charset=utf-8"},
	}

	body := ``

	httpResp := &http.Response{
		StatusCode: http.StatusOK,
		Header:     http.Header(headers),
		Body:       ioutil.NopCloser(bytes.NewBufferString(body)),
	}

	resp := NewResponse(reporter, httpResp)

	assert.Equal(t, body, resp.Body().Raw())
	resp.chain.assertOK(t)
	resp.chain.reset()

	resp.NoContent()
	resp.chain.assertFailed(t)
	resp.chain.reset()
}

func TestResponseContentType(t *testing.T) {
	reporter := newMockReporter(t)

	headers := map[string][]string{
		"Content-Type": {"text/plain; charset=utf-8"},
	}

	resp := NewResponse(reporter, &http.Response{
		Header: http.Header(headers),
	})

	resp.ContentType("text/plain")
	resp.chain.assertOK(t)
	resp.chain.reset()

	resp.ContentType("text/plain", "utf-8")
	resp.chain.assertOK(t)
	resp.chain.reset()

	resp.ContentType("text/plain", "UTF-8")
	resp.chain.assertOK(t)
	resp.chain.reset()

	resp.ContentType("bad")
	resp.chain.assertFailed(t)
	resp.chain.reset()

	resp.ContentType("text/plain", "bad")
	resp.chain.assertFailed(t)
	resp.chain.reset()

	resp.ContentType("")
	resp.chain.assertFailed(t)
	resp.chain.reset()

	resp.ContentType("text/plain", "")
	resp.chain.assertFailed(t)
	resp.chain.reset()
}

func TestResponseContentTypeEmptyCharset(t *testing.T) {
	reporter := newMockReporter(t)

	headers := map[string][]string{
		"Content-Type": {"text/plain"},
	}

	resp := NewResponse(reporter, &http.Response{
		Header: http.Header(headers),
	})

	resp.ContentType("text/plain")
	resp.chain.assertOK(t)
	resp.chain.reset()

	resp.ContentType("text/plain", "")
	resp.chain.assertOK(t)
	resp.chain.reset()

	resp.ContentType("text/plain", "utf-8")
	resp.chain.assertFailed(t)
	resp.chain.reset()
}

func TestResponseContentTypeInvalid(t *testing.T) {
	reporter := newMockReporter(t)

	headers1 := map[string][]string{
		"Content-Type": {";"},
	}

	headers2 := map[string][]string{
		"Content-Type": {"charset=utf-8"},
	}

	resp1 := NewResponse(reporter, &http.Response{
		Header: http.Header(headers1),
	})

	resp2 := NewResponse(reporter, &http.Response{
		Header: http.Header(headers2),
	})

	resp1.ContentType("")
	resp1.chain.assertFailed(t)
	resp1.chain.reset()

	resp1.ContentType("", "")
	resp1.chain.assertFailed(t)
	resp1.chain.reset()

	resp2.ContentType("")
	resp2.chain.assertFailed(t)
	resp2.chain.reset()

	resp2.ContentType("", "")
	resp2.chain.assertFailed(t)
	resp2.chain.reset()
}

func TestResponseContentEncoding(t *testing.T) {
	reporter := newMockReporter(t)

	headers := map[string][]string{
		"Content-Encoding": {"gzip", "deflate"},
	}

	resp := NewResponse(reporter, &http.Response{
		Header: http.Header(headers),
	})

	resp.ContentEncoding("gzip", "deflate")
	resp.chain.assertOK(t)
	resp.chain.reset()

	resp.ContentEncoding("deflate", "gzip")
	resp.chain.assertFailed(t)
	resp.chain.reset()

	resp.ContentEncoding("gzip")
	resp.chain.assertFailed(t)
	resp.chain.reset()

	resp.ContentEncoding()
	resp.chain.assertFailed(t)
	resp.chain.reset()
}

func TestResponseTransferEncoding(t *testing.T) {
	reporter := newMockReporter(t)

	resp := NewResponse(reporter, &http.Response{
		TransferEncoding: []string{"foo", "bar"},
	})

	resp.TransferEncoding("foo", "bar")
	resp.chain.assertOK(t)
	resp.chain.reset()

	resp.TransferEncoding("foo")
	resp.chain.assertFailed(t)
	resp.chain.reset()

	resp.TransferEncoding()
	resp.chain.assertFailed(t)
	resp.chain.reset()
}

func TestResponseText(t *testing.T) {
	reporter := newMockReporter(t)

	headers := map[string][]string{
		"Content-Type": {"text/plain; charset=utf-8"},
	}

	body := `hello, world!`

	httpResp := &http.Response{
		StatusCode: http.StatusOK,
		Header:     http.Header(headers),
		Body:       ioutil.NopCloser(bytes.NewBufferString(body)),
	}

	resp := NewResponse(reporter, httpResp)

	assert.Equal(t, body, resp.Body().Raw())
	resp.chain.assertOK(t)
	resp.chain.reset()

	resp.ContentType("text/plain")
	resp.chain.assertOK(t)
	resp.chain.reset()

	resp.ContentType("text/plain", "utf-8")
	resp.chain.assertOK(t)
	resp.chain.reset()

	resp.ContentType("application/json")
	resp.chain.assertFailed(t)
	resp.chain.reset()

	resp.Text()
	resp.chain.assertOK(t)
	resp.chain.reset()

	assert.Equal(t, "hello, world!", resp.Text().Raw())
}

func TestResponseForm(t *testing.T) {
	reporter := newMockReporter(t)

	headers := map[string][]string{
		"Content-Type": {"application/x-www-form-urlencoded"},
	}

	body := `a=1&b=2`

	httpResp := &http.Response{
		StatusCode: http.StatusOK,
		Header:     http.Header(headers),
		Body:       ioutil.NopCloser(bytes.NewBufferString(body)),
	}

	resp := NewResponse(reporter, httpResp)

	assert.Equal(t, body, resp.Body().Raw())
	resp.chain.assertOK(t)
	resp.chain.reset()

	resp.ContentType("application/x-www-form-urlencoded")
	resp.chain.assertOK(t)
	resp.chain.reset()

	resp.ContentType("application/x-www-form-urlencoded", "")
	resp.chain.assertOK(t)
	resp.chain.reset()

	resp.ContentType("text/plain")
	resp.chain.assertFailed(t)
	resp.chain.reset()

	resp.Form()
	resp.chain.assertOK(t)
	resp.chain.reset()

	expected := map[string]interface{}{
		"a": "1",
		"b": "2",
	}

	assert.Equal(t, expected, resp.Form().Raw())
}

func TestResponseFormBadBody(t *testing.T) {
	reporter := newMockReporter(t)

	headers := map[string][]string{
		"Content-Type": {"application/x-www-form-urlencoded"},
	}

	body := "%"

	httpResp := &http.Response{
		StatusCode: http.StatusOK,
		Header:     http.Header(headers),
		Body:       ioutil.NopCloser(bytes.NewBufferString(body)),
	}

	resp := NewResponse(reporter, httpResp)

	resp.Form()
	resp.chain.assertFailed(t)
	resp.chain.reset()

	assert.True(t, resp.Form().Raw() == nil)
}

func TestResponseFormBadType(t *testing.T) {
	reporter := newMockReporter(t)

	headers := map[string][]string{
		"Content-Type": {"bad"},
	}

	body := "foo=bar"

	httpResp := &http.Response{
		StatusCode: http.StatusOK,
		Header:     http.Header(headers),
		Body:       ioutil.NopCloser(bytes.NewBufferString(body)),
	}

	resp := NewResponse(reporter, httpResp)

	resp.Form()
	resp.chain.assertFailed(t)
	resp.chain.reset()

	assert.True(t, resp.Form().Raw() == nil)
}

func TestResponseJSON(t *testing.T) {
	reporter := newMockReporter(t)

	headers := map[string][]string{
		"Content-Type": {"application/json; charset=utf-8"},
	}

	body := `{"key": "value"}`

	httpResp := &http.Response{
		StatusCode: http.StatusOK,
		Header:     http.Header(headers),
		Body:       ioutil.NopCloser(bytes.NewBufferString(body)),
	}

	resp := NewResponse(reporter, httpResp)

	assert.Equal(t, body, resp.Body().Raw())
	resp.chain.assertOK(t)
	resp.chain.reset()

	resp.ContentType("application/json")
	resp.chain.assertOK(t)
	resp.chain.reset()

	resp.ContentType("application/json", "utf-8")
	resp.chain.assertOK(t)
	resp.chain.reset()

	resp.ContentType("text/plain")
	resp.chain.assertFailed(t)
	resp.chain.reset()

	resp.JSON()
	resp.chain.assertOK(t)
	resp.chain.reset()

	assert.Equal(t,
		map[string]interface{}{"key": "value"}, resp.JSON().Object().Raw())
}

func TestResponseJSONBadBody(t *testing.T) {
	reporter := newMockReporter(t)

	headers := map[string][]string{
		"Content-Type": {"application/json; charset=utf-8"},
	}

	body := "{"

	httpResp := &http.Response{
		StatusCode: http.StatusOK,
		Header:     http.Header(headers),
		Body:       ioutil.NopCloser(bytes.NewBufferString(body)),
	}

	resp := NewResponse(reporter, httpResp)

	resp.JSON()
	resp.chain.assertFailed(t)
	resp.chain.reset()

	assert.True(t, resp.JSON().Raw() == nil)
}

func TestResponseJSONCharsetEmpty(t *testing.T) {
	reporter := newMockReporter(t)

	headers := map[string][]string{
		"Content-Type": {"application/json"},
	}

	body := `{"key": "value"}`

	httpResp := &http.Response{
		StatusCode: http.StatusOK,
		Header:     http.Header(headers),
		Body:       ioutil.NopCloser(bytes.NewBufferString(body)),
	}

	resp := NewResponse(reporter, httpResp)

	resp.JSON()
	resp.chain.assertOK(t)
	resp.chain.reset()

	assert.Equal(t,
		map[string]interface{}{"key": "value"}, resp.JSON().Object().Raw())
}

func TestResponseJSONCharsetBad(t *testing.T) {
	reporter := newMockReporter(t)

	headers := map[string][]string{
		"Content-Type": {"application/json; charset=bad"},
	}

	body := `{"key": "value"}`

	httpResp := &http.Response{
		StatusCode: http.StatusOK,
		Header:     http.Header(headers),
		Body:       ioutil.NopCloser(bytes.NewBufferString(body)),
	}

	resp := NewResponse(reporter, httpResp)

	resp.JSON()
	resp.chain.assertFailed(t)
	resp.chain.reset()

	assert.Equal(t, nil, resp.JSON().Raw())
}

func TestResponseJSONP(t *testing.T) {
	reporter := newMockReporter(t)

	headers := map[string][]string{
		"Content-Type": {"application/javascript; charset=utf-8"},
	}

	body1 := `foo({"key": "value"})`
	body2 := `foo({"key": "value"});`
	body3 := ` foo ( {"key": "value"} ) ; `

	for _, body := range []string{body1, body2, body3} {
		httpResp := &http.Response{
			StatusCode: http.StatusOK,
			Header:     http.Header(headers),
			Body:       ioutil.NopCloser(bytes.NewBufferString(body)),
		}

		resp := NewResponse(reporter, httpResp)

		assert.Equal(t, body, resp.Body().Raw())
		resp.chain.assertOK(t)
		resp.chain.reset()

		resp.ContentType("application/javascript")
		resp.chain.assertOK(t)
		resp.chain.reset()

		resp.ContentType("application/javascript", "utf-8")
		resp.chain.assertOK(t)
		resp.chain.reset()

		resp.ContentType("text/plain")
		resp.chain.assertFailed(t)
		resp.chain.reset()

		resp.JSONP("foo")
		resp.chain.assertOK(t)
		resp.chain.reset()

		assert.Equal(t,
			map[string]interface{}{"key": "value"}, resp.JSONP("foo").Object().Raw())

		resp.JSONP("fo")
		resp.chain.assertFailed(t)
		resp.chain.reset()

		resp.JSONP("")
		resp.chain.assertFailed(t)
		resp.chain.reset()
	}
}

func TestResponseJSONPBadBody(t *testing.T) {
	reporter := newMockReporter(t)

	headers := map[string][]string{
		"Content-Type": {"application/javascript; charset=utf-8"},
	}

	body1 := `foo`
	body2 := `foo();`
	body3 := `foo(`
	body4 := `foo({);`

	for _, body := range []string{body1, body2, body3, body4} {
		httpResp := &http.Response{
			StatusCode: http.StatusOK,
			Header:     http.Header(headers),
			Body:       ioutil.NopCloser(bytes.NewBufferString(body)),
		}

		resp := NewResponse(reporter, httpResp)

		resp.JSONP("foo")
		resp.chain.assertFailed(t)
		resp.chain.reset()

		assert.True(t, resp.JSONP("foo").Raw() == nil)
	}
}

func TestResponseJSONPCharsetEmpty(t *testing.T) {
	reporter := newMockReporter(t)

	headers := map[string][]string{
		"Content-Type": {"application/javascript"},
	}

	body := `foo({"key": "value"})`

	httpResp := &http.Response{
		StatusCode: http.StatusOK,
		Header:     http.Header(headers),
		Body:       ioutil.NopCloser(bytes.NewBufferString(body)),
	}

	resp := NewResponse(reporter, httpResp)

	resp.JSONP("foo")
	resp.chain.assertOK(t)
	resp.chain.reset()

	assert.Equal(t,
		map[string]interface{}{"key": "value"}, resp.JSONP("foo").Object().Raw())
}

func TestResponseJSONPCharsetBad(t *testing.T) {
	reporter := newMockReporter(t)

	headers := map[string][]string{
		"Content-Type": {"application/javascript; charset=bad"},
	}

	body := `foo({"key": "value"})`

	httpResp := &http.Response{
		StatusCode: http.StatusOK,
		Header:     http.Header(headers),
		Body:       ioutil.NopCloser(bytes.NewBufferString(body)),
	}

	resp := NewResponse(reporter, httpResp)

	resp.JSONP("foo")
	resp.chain.assertFailed(t)
	resp.chain.reset()

	assert.Nil(t, resp.JSONP("foo").Raw())
}

func TestResponseContentOpts(t *testing.T) {
	reporter := newMockReporter(t)

	type testCase struct {
		respContentType   string
		respBody          string
		expectedMediaType string
		expectedCharset   string
		match             bool
		chainFunc         func(*Response, ContentOpts) *chain
	}

	runTest := func(tc testCase) {
		headers := map[string][]string{
			"Content-Type": {tc.respContentType},
		}

		httpResp := &http.Response{
			StatusCode: http.StatusOK,
			Header:     http.Header(headers),
			Body:       ioutil.NopCloser(bytes.NewBufferString(tc.respBody)),
		}

		resp := NewResponse(reporter, httpResp)

		c := tc.chainFunc(resp, ContentOpts{
			MediaType: tc.expectedMediaType,
			Charset:   tc.expectedCharset,
		})

		if tc.match {
			c.assertOK(t)
		} else {
			c.assertFailed(t)
		}
	}

	check := func(
		defaultType, defaultCharset, respBody string,
		chainFunc func(*Response, ContentOpts) *chain,
	) {
		runTest(testCase{
			respContentType:   "test-type; charset=test-charset",
			respBody:          respBody,
			expectedMediaType: "test-type",
			expectedCharset:   "test-charset",
			match:             true,
			chainFunc:         chainFunc,
		})
		runTest(testCase{
			respContentType:   "test-type; charset=BAD",
			respBody:          respBody,
			expectedMediaType: "test-type",
			expectedCharset:   "test-charset",
			match:             false,
			chainFunc:         chainFunc,
		})
		runTest(testCase{
			respContentType:   "BAD; charset=test-charset",
			respBody:          respBody,
			expectedMediaType: "test-type",
			expectedCharset:   "test-charset",
			match:             false,
			chainFunc:         chainFunc,
		})
		if defaultCharset != "" {
			runTest(testCase{
				respContentType:   "test-type; charset=" + defaultCharset,
				respBody:          respBody,
				expectedMediaType: "test-type",
				expectedCharset:   defaultCharset,
				match:             true,
				chainFunc:         chainFunc,
			})
			runTest(testCase{
				respContentType:   "test-type; charset=" + defaultCharset,
				respBody:          respBody,
				expectedMediaType: "test-type",
				expectedCharset:   "",
				match:             true,
				chainFunc:         chainFunc,
			})
		}
		runTest(testCase{
			respContentType:   "test-type",
			respBody:          respBody,
			expectedMediaType: "test-type",
			expectedCharset:   "",
			match:             true,
			chainFunc:         chainFunc,
		})
		runTest(testCase{
			respContentType:   defaultType + "; charset=test-charset",
			respBody:          respBody,
			expectedMediaType: defaultType,
			expectedCharset:   "test-charset",
			match:             true,
			chainFunc:         chainFunc,
		})
		runTest(testCase{
			respContentType:   defaultType + "; charset=test-charset",
			respBody:          respBody,
			expectedMediaType: "",
			expectedCharset:   "test-charset",
			match:             true,
			chainFunc:         chainFunc,
		})
	}

	t.Run("text", func(t *testing.T) {
		check("text/plain",
			"utf-8",
			"test text",
			func(resp *Response, opts ContentOpts) *chain {
				return resp.Text(opts).chain
			})
	})

	t.Run("form", func(t *testing.T) {
		check("application/x-www-form-urlencoded",
			"",
			"a=b",
			func(resp *Response, opts ContentOpts) *chain {
				return resp.Form(opts).chain
			})
	})

	t.Run("json", func(t *testing.T) {
		check("application/json",
			"utf-8",
			"{}",
			func(resp *Response, opts ContentOpts) *chain {
				return resp.JSON(opts).chain
			})
	})

	t.Run("jsonp", func(t *testing.T) {
		check("application/javascript",
			"utf-8",
			"cb({})",
			func(resp *Response, opts ContentOpts) *chain {
				return resp.JSONP("cb", opts).chain
			})
	})
}<|MERGE_RESOLUTION|>--- conflicted
+++ resolved
@@ -82,8 +82,6 @@
 
 		check(resp)
 	})
-
-<<<<<<< HEAD
 }
 
 func TestMultipleRttArgs(t *testing.T) {
@@ -94,12 +92,6 @@
 		t1 := time.Second
 		chain := newMockChain(t)
 		t2 := time.Second
-=======
-	t.Run("Multiple rtt arguments", func(t *testing.T) {
-		t1 := time.Millisecond.Abs()
-		chain := newMockChain(t)
-		t2 := time.Millisecond.Abs()
->>>>>>> f1d36a8e
 		resp := newResponse(responseOpts{
 			chain:    chain,
 			httpResp: &http.Response{},
