package httpexpect

import (
	"bytes"
	"errors"
	"fmt"
	"io/ioutil"
	"net/http"
	"strings"
	"testing"
	"time"

	"github.com/stretchr/testify/assert"
)

func TestResponse_FailedChain(t *testing.T) {
	check := func(resp *Response) {
		resp.chain.assert(t, failure)

		resp.Alias("foo")

		resp.RoundTripTime().chain.assert(t, failure)
		resp.Duration().chain.assert(t, failure)
		resp.Headers().chain.assert(t, failure)
		resp.Header("foo").chain.assert(t, failure)
		resp.Cookies().chain.assert(t, failure)
		resp.Cookie("foo").chain.assert(t, failure)
		resp.Body().chain.assert(t, failure)
		resp.Text().chain.assert(t, failure)
		resp.Form().chain.assert(t, failure)
		resp.JSON().chain.assert(t, failure)
		resp.JSONP("").chain.assert(t, failure)
		resp.Websocket().chain.assert(t, failure)

		resp.Status(123)
		resp.StatusRange(Status2xx)
		resp.StatusList(http.StatusOK, http.StatusBadGateway)
		resp.NoContent()
		resp.ContentType("", "")
		resp.ContentEncoding("")
		resp.TransferEncoding("")
	}

	t.Run("failed chain", func(t *testing.T) {
		reporter := newMockReporter(t)
		config := newMockConfig(reporter)
		chain := newChainWithDefaults("test", reporter, flagFailed)

		resp := newResponse(responseOpts{
			config:   config,
			chain:    chain,
			httpResp: &http.Response{},
		})

		check(resp)
	})

	t.Run("nil value", func(t *testing.T) {
		reporter := newMockReporter(t)
		config := newMockConfig(reporter)
		chain := newChainWithDefaults("test", reporter)

		resp := newResponse(responseOpts{
			config:   config,
			chain:    chain,
			httpResp: nil,
		})

		check(resp)
	})

	t.Run("failed chain, nil value", func(t *testing.T) {
		reporter := newMockReporter(t)
		config := newMockConfig(reporter)
		chain := newChainWithDefaults("test", reporter, flagFailed)

		resp := newResponse(responseOpts{
			config:   config,
			chain:    chain,
			httpResp: nil,
		})

		check(resp)
	})
}

func TestResponse_Constructors(t *testing.T) {
	t.Run("reporter", func(t *testing.T) {
		reporter := newMockReporter(t)
		resp := NewResponse(reporter, &http.Response{})
		resp.chain.assert(t, success)
	})

	t.Run("config", func(t *testing.T) {
		reporter := newMockReporter(t)
		resp := NewResponseC(Config{
			Reporter: reporter,
		}, &http.Response{})
		resp.chain.assert(t, success)
	})

	t.Run("chain", func(t *testing.T) {
		chain := newMockChain(t)
		reporter := newMockReporter(t)
		config := newMockConfig(reporter)
		value := newResponse(responseOpts{
			config:   config,
			chain:    chain,
			httpResp: &http.Response{},
		})
		assert.NotSame(t, value.chain, chain)
		assert.Equal(t, value.chain.context.Path, chain.context.Path)
	})
}

func TestResponse_Alias(t *testing.T) {
	reporter := newMockReporter(t)

	value := NewResponse(reporter, &http.Response{}, time.Second)
	assert.Equal(t, []string{"Response()"}, value.chain.context.Path)
	assert.Equal(t, []string{"Response()"}, value.chain.context.AliasedPath)

	value.Alias("foo")
	assert.Equal(t, []string{"Response()"}, value.chain.context.Path)
	assert.Equal(t, []string{"foo"}, value.chain.context.AliasedPath)
}

func TestResponse_RoundTripTime(t *testing.T) {
	t.Run("provided", func(t *testing.T) {
		duration := time.Second

		reporter := newMockReporter(t)
		resp := NewResponse(reporter, &http.Response{}, duration)
		resp.chain.assert(t, success)

		rt := resp.RoundTripTime()
		resp.chain.assert(t, success)
		rt.chain.assert(t, success)

		assert.Equal(t, time.Second, rt.Raw())
	})

	t.Run("omitted", func(t *testing.T) {
		reporter := newMockReporter(t)
		resp := NewResponse(reporter, &http.Response{})
		resp.chain.assert(t, success)

		rt := resp.RoundTripTime()
		resp.chain.assert(t, success)
		rt.chain.assert(t, success)

		assert.Equal(t, time.Duration(0), rt.Raw())
	})
}

func TestResponse_StatusRange(t *testing.T) {
	reporter := newMockReporter(t)

	ranges := []StatusRange{
		Status1xx,
		Status2xx,
		Status3xx,
		Status4xx,
		Status5xx,
	}

	cases := []struct {
		Status int
		Range  StatusRange
	}{
		{99, StatusRange(-1)},
		{100, Status1xx},
		{199, Status1xx},
		{200, Status2xx},
		{299, Status2xx},
		{300, Status3xx},
		{399, Status3xx},
		{400, Status4xx},
		{499, Status4xx},
		{500, Status5xx},
		{599, Status5xx},
		{600, StatusRange(-1)},
	}

	for _, test := range cases {
		for _, r := range ranges {
			resp := NewResponse(reporter, &http.Response{
				StatusCode: test.Status,
			})

			resp.StatusRange(r)

			if test.Range == r {
				resp.chain.assert(t, success)
			} else {
				resp.chain.assert(t, failure)
			}
		}
	}
}

func TestResponse_StatusList(t *testing.T) {
	reporter := newMockReporter(t)

	cases := []struct {
		Status int
		List   []int
		WantOK bool
	}{
		{
			http.StatusOK,
			[]int{http.StatusOK, http.StatusBadRequest, http.StatusInternalServerError},
			true,
		},
		{
			http.StatusBadRequest,
			[]int{http.StatusOK, http.StatusBadRequest, http.StatusInternalServerError},
			true,
		},
		{
			http.StatusOK,
			[]int{http.StatusInternalServerError, http.StatusBadRequest},
			false,
		},
		{
			http.StatusBadGateway,
			[]int{},
			false,
		},
	}

	for _, c := range cases {
		resp := NewResponse(reporter, &http.Response{
			StatusCode: c.Status,
		})
		resp.StatusList(c.List...)
		if c.WantOK {
			resp.chain.assert(t, success)
		} else {
			resp.chain.assert(t, failure)
		}
	}
}

func TestResponse_Headers(t *testing.T) {
	reporter := newMockReporter(t)

	headers := map[string][]string{
		"First-Header":  {"foo"},
		"Second-Header": {"bar"},
	}

	httpResp := &http.Response{
		StatusCode: http.StatusOK,
		Header:     http.Header(headers),
		Body:       nil,
	}

	resp := NewResponse(reporter, httpResp)
	resp.chain.assert(t, success)
	resp.chain.clear()

	assert.Same(t, httpResp, resp.Raw())

	resp.Status(http.StatusOK)
	resp.chain.assert(t, success)
	resp.chain.clear()

	resp.Status(http.StatusNotFound)
	resp.chain.assert(t, failure)
	resp.chain.clear()

	resp.Headers().IsEqual(headers).chain.assert(t, success)

	for k, v := range headers {
		for _, h := range []string{k, strings.ToLower(k), strings.ToUpper(k)} {
			resp.Header(h).IsEqual(v[0]).chain.assert(t, success)
		}
	}

	resp.Header("Bad-Header").IsEmpty().chain.assert(t, success)
}

func TestResponse_Cookies(t *testing.T) {
	reporter := newMockReporter(t)

	t.Run("cookies", func(t *testing.T) {
		headers := map[string][]string{
			"Set-Cookie": {
				"foo=aaa",
				"bar=bbb; expires=Fri, 31 Dec 2010 23:59:59 GMT; " +
					"path=/xxx; domain=example.com",
			},
		}

		httpResp := &http.Response{
			StatusCode: http.StatusOK,
			Header:     http.Header(headers),
			Body:       nil,
		}

		resp := NewResponse(reporter, httpResp)
		resp.chain.assert(t, success)

		assert.Equal(t, []interface{}{"foo", "bar"}, resp.Cookies().Raw())
		resp.chain.assert(t, success)

		c1 := resp.Cookie("foo")
		resp.chain.assert(t, success)
		assert.Equal(t, "foo", c1.Raw().Name)
		assert.Equal(t, "aaa", c1.Raw().Value)
		assert.Equal(t, "", c1.Raw().Domain)
		assert.Equal(t, "", c1.Raw().Path)

		c2 := resp.Cookie("bar")
		resp.chain.assert(t, success)
		assert.Equal(t, "bar", c2.Raw().Name)
		assert.Equal(t, "bbb", c2.Raw().Value)
		assert.Equal(t, "example.com", c2.Raw().Domain)
		assert.Equal(t, "/xxx", c2.Raw().Path)
		assert.True(t, time.Date(2010, 12, 31, 23, 59, 59, 0, time.UTC).
			Equal(c2.Raw().Expires))

		c3 := resp.Cookie("baz")
		resp.chain.assert(t, failure)
		c3.chain.assert(t, failure)
		assert.Nil(t, c3.Raw())
	})

	t.Run("no cookies", func(t *testing.T) {
		httpResp := &http.Response{
			StatusCode: http.StatusOK,
			Header:     nil,
			Body:       nil,
		}

		resp := NewResponse(reporter, httpResp)
		resp.chain.assert(t, success)

		assert.Equal(t, []interface{}{}, resp.Cookies().Raw())
		resp.chain.assert(t, success)

		c := resp.Cookie("foo")
		resp.chain.assert(t, failure)
		c.chain.assert(t, failure)
		assert.Nil(t, c.Raw())
	})
}

func TestResponse_BodyOperations(t *testing.T) {
	t.Run("content", func(t *testing.T) {
		reporter := newMockReporter(t)

		httpResp := &http.Response{
			StatusCode: http.StatusOK,
			Body:       ioutil.NopCloser(bytes.NewBufferString("body")),
		}

		resp := NewResponse(reporter, httpResp)

		assert.Equal(t, "body", resp.Body().Raw())
		resp.chain.assert(t, success)
	})

	t.Run("read and close", func(t *testing.T) {
		reporter := newMockReporter(t)

		body := newMockBody("test_body")

		httpResp := &http.Response{
			StatusCode: http.StatusOK,
			Body:       body,
		}

		resp := NewResponse(reporter, httpResp)

		assert.Equal(t, "test_body", resp.Body().Raw())
		assert.NotEqual(t, 0, body.readCount)
		assert.Equal(t, 1, body.closeCount)

		resp.chain.assert(t, success)
	})

	t.Run("read error", func(t *testing.T) {
		reporter := newMockReporter(t)

		body := newMockBody("test_body")
		body.readErr = errors.New("test_error")

		httpResp := &http.Response{
			StatusCode: http.StatusOK,
			Body:       body,
		}

		resp := NewResponse(reporter, httpResp)
		respBody := resp.Body()

		assert.Equal(t, "", respBody.Raw())
		assert.NotEqual(t, 0, body.readCount)
		assert.Equal(t, 1, body.closeCount)

		respBody.chain.assert(t, failure)
		resp.chain.assert(t, failure)
	})

	t.Run("close error", func(t *testing.T) {
		reporter := newMockReporter(t)

		body := newMockBody("test_body")
		body.closeErr = errors.New("test_error")

		httpResp := &http.Response{
			StatusCode: http.StatusOK,
			Body:       body,
		}

		resp := NewResponse(reporter, httpResp)

		assert.Equal(t, "", resp.Body().Raw())
		assert.NotEqual(t, 0, body.readCount)
		assert.Equal(t, 1, body.closeCount)

		resp.chain.assert(t, failure)
	})
}

func TestResponse_BodyDeferred(t *testing.T) {
	t.Run("constructor does not read content", func(t *testing.T) {
		reporter := newMockReporter(t)

		body := newMockBody("body string")
		resp := NewResponse(reporter, &http.Response{
			StatusCode: http.StatusOK,
			Body:       body,
		})

		assert.Equal(t, 0, body.readCount)
		assert.Equal(t, 0, body.closeCount)
		assert.Nil(t, resp.content)
		assert.Equal(t, contentPending, resp.contentState)
	})

	t.Run("content is remembered", func(t *testing.T) {
		reporter := newMockReporter(t)

		body := newMockBody("body string")
		resp := NewResponse(reporter, &http.Response{
			StatusCode: http.StatusOK,
			Body:       body,
		})

		assert.Equal(t, 0, body.readCount)
		assert.Equal(t, 0, body.closeCount)
		assert.Nil(t, resp.content)
		assert.Equal(t, contentPending, resp.contentState)

		// Read body
		resp.Body()
		resp.chain.assert(t, success)

		readCount := body.readCount
		assert.NotEqual(t, 0, body.readCount)
		assert.Equal(t, 1, body.closeCount)
		assert.Equal(t, []byte("body string"), resp.content)
		assert.Equal(t, contentRetreived, resp.contentState)

		// Second call should be no-op
		resp.Body()
		resp.chain.assert(t, success)

		assert.Equal(t, readCount, body.readCount)
		assert.Equal(t, 1, body.closeCount)
		assert.Equal(t, []byte("body string"), resp.content)
		assert.Equal(t, contentRetreived, resp.contentState)
	})

	t.Run("read error is remembered", func(t *testing.T) {
		reporter := newMockReporter(t)

		body := newMockBody("body string")
		body.readErr = errors.New("test error")

		resp := NewResponse(reporter, &http.Response{
			StatusCode: http.StatusOK,
			Body:       body,
		})

		assert.Equal(t, 0, body.readCount)
		assert.Equal(t, 0, body.closeCount)
		assert.Nil(t, resp.content)
		assert.Equal(t, contentPending, resp.contentState)

		// Read body
		resp.Body()
		resp.chain.assert(t, failure)

		readCount := body.readCount
		assert.NotEqual(t, 0, body.readCount)
		assert.Equal(t, 1, body.closeCount)
		assert.Nil(t, resp.content)
		assert.Equal(t, contentFailed, resp.contentState)

		// Second call should be no-op
		resp.Body()
		resp.chain.assert(t, failure)

		assert.Equal(t, readCount, body.readCount)
		assert.Equal(t, 1, body.closeCount)
		assert.Nil(t, resp.content)
		assert.Equal(t, contentFailed, resp.contentState)
	})

	t.Run("close error is remembered", func(t *testing.T) {
		reporter := newMockReporter(t)

		body := newMockBody("body string")
		body.closeErr = errors.New("test error")

		resp := NewResponse(reporter, &http.Response{
			StatusCode: http.StatusOK,
			Body:       body,
		})

		assert.Equal(t, 0, body.readCount)
		assert.Equal(t, 0, body.closeCount)
		assert.Nil(t, resp.content)
		assert.Equal(t, contentPending, resp.contentState)

		// Read body
		resp.Body()
		resp.chain.assert(t, failure)

		readCount := body.readCount
		assert.NotEqual(t, 0, body.readCount)
		assert.Equal(t, 1, body.closeCount)
		assert.Nil(t, resp.content)
		assert.Equal(t, contentFailed, resp.contentState)

		// Second call should be no-op
		resp.Body()
		resp.chain.assert(t, failure)

		assert.Equal(t, readCount, body.readCount)
		assert.Equal(t, 1, body.closeCount)
		assert.Nil(t, resp.content)
		assert.Equal(t, contentFailed, resp.contentState)
	})

	t.Run("failed state", func(t *testing.T) {
		reporter := newMockReporter(t)

		body := newMockBody("body string")
		body.readErr = errors.New("test error")

		resp := NewResponse(reporter, &http.Response{
			StatusCode: http.StatusOK,
			Body:       body,
		})

		assert.Equal(t, 0, body.readCount)
		assert.Equal(t, 0, body.closeCount)
		assert.Nil(t, resp.content)
		assert.Equal(t, contentPending, resp.contentState)

		// Read body
		resp.Body()
		resp.chain.assert(t, failure)

		readCount := body.readCount
		assert.NotEqual(t, 0, body.readCount)
		assert.Equal(t, 1, body.closeCount)
		assert.Nil(t, resp.content)
		assert.Equal(t, contentFailed, resp.contentState)

		// Invoke getContent()
		chain := resp.chain.enter("Test()")
		content, ok := resp.getContent(chain)

		chain.assert(t, failure)
		assert.Nil(t, content)
		assert.False(t, ok)

		assert.Equal(t, readCount, body.readCount)
		assert.Equal(t, 1, body.closeCount)
		assert.Nil(t, resp.content)
		assert.Equal(t, contentFailed, resp.contentState)
	})
}

func TestResponse_NoContent(t *testing.T) {
	t.Run("empty Content-Type, empty Body", func(t *testing.T) {
		reporter := newMockReporter(t)

		headers := map[string][]string{
			"Content-Type": {""},
		}

		httpResp := &http.Response{
			StatusCode: http.StatusOK,
			Header:     http.Header(headers),
			Body:       ioutil.NopCloser(bytes.NewBufferString("")),
		}

		resp := NewResponse(reporter, httpResp)

		assert.Equal(t, "", resp.Body().Raw())
		resp.chain.assert(t, success)
		resp.chain.clear()

		resp.NoContent()
		resp.chain.assert(t, success)
		resp.chain.clear()

		resp.ContentType("")
		resp.chain.assert(t, success)
		resp.chain.clear()

		resp.Text()
		resp.chain.assert(t, failure)
		resp.chain.clear()

		resp.Form()
		resp.chain.assert(t, failure)
		resp.chain.clear()

		resp.JSON()
		resp.chain.assert(t, failure)
		resp.chain.clear()

		resp.JSONP("")
		resp.chain.assert(t, failure)
		resp.chain.clear()
	})

	t.Run("empty Content-Type, nil Body", func(t *testing.T) {
		reporter := newMockReporter(t)

		headers := map[string][]string{
			"Content-Type": {""},
		}

		httpResp := &http.Response{
			StatusCode: http.StatusOK,
			Header:     http.Header(headers),
			Body:       nil,
		}

		resp := NewResponse(reporter, httpResp)

		assert.Equal(t, "", resp.Body().Raw())
		resp.chain.assert(t, success)
		resp.chain.clear()

		resp.NoContent()
		resp.chain.assert(t, success)
		resp.chain.clear()

		resp.ContentType("")
		resp.chain.assert(t, success)
		resp.chain.clear()

		resp.Text()
		resp.chain.assert(t, failure)
		resp.chain.clear()

		resp.Form()
		resp.chain.assert(t, failure)
		resp.chain.clear()

		resp.JSON()
		resp.chain.assert(t, failure)
		resp.chain.clear()

		resp.JSONP("")
		resp.chain.assert(t, failure)
		resp.chain.clear()
	})

	t.Run("non-empty Content-Type, empty Body", func(t *testing.T) {
		reporter := newMockReporter(t)

		headers := map[string][]string{
			"Content-Type": {"text/plain; charset=utf-8"},
		}

		body := ``

		httpResp := &http.Response{
			StatusCode: http.StatusOK,
			Header:     http.Header(headers),
			Body:       ioutil.NopCloser(bytes.NewBufferString(body)),
		}

		resp := NewResponse(reporter, httpResp)

		assert.Equal(t, body, resp.Body().Raw())
		resp.chain.assert(t, success)
		resp.chain.clear()

		resp.NoContent()
		resp.chain.assert(t, failure)
		resp.chain.clear()
	})

	t.Run("empty Content-Type, Body read failure", func(t *testing.T) {
		reporter := newMockReporter(t)

		headers := map[string][]string{
			"Content-Type": {""},
		}

		body := newMockBody("")
		body.readErr = errors.New("test_error")

		httpResp := &http.Response{
			StatusCode: http.StatusOK,
			Header:     http.Header(headers),
			Body:       body,
		}

		resp := NewResponse(reporter, httpResp)

		resp.NoContent()
		resp.chain.assert(t, failure)
	})

	t.Run("empty Content-Type, Body close failure", func(t *testing.T) {
		reporter := newMockReporter(t)

		headers := map[string][]string{
			"Content-Type": {""},
		}

		body := newMockBody("")
		body.closeErr = errors.New("test_error")

		httpResp := &http.Response{
			StatusCode: http.StatusOK,
			Header:     http.Header(headers),
			Body:       body,
		}

		resp := NewResponse(reporter, httpResp)

		resp.NoContent()
		resp.chain.assert(t, failure)
	})
}

func TestResponse_ContentType(t *testing.T) {
	t.Run("basic", func(t *testing.T) {
		reporter := newMockReporter(t)

		headers := map[string][]string{
			"Content-Type": {"text/plain; charset=utf-8"},
		}

		resp := NewResponse(reporter, &http.Response{
			Header: http.Header(headers),
		})

		resp.ContentType("text/plain")
		resp.chain.assert(t, success)
		resp.chain.clear()

		resp.ContentType("text/plain", "utf-8")
		resp.chain.assert(t, success)
		resp.chain.clear()

		resp.ContentType("text/plain", "UTF-8")
		resp.chain.assert(t, success)
		resp.chain.clear()

		resp.ContentType("bad")
		resp.chain.assert(t, failure)
		resp.chain.clear()

		resp.ContentType("text/plain", "bad")
		resp.chain.assert(t, failure)
		resp.chain.clear()

		resp.ContentType("")
		resp.chain.assert(t, failure)
		resp.chain.clear()

		resp.ContentType("text/plain", "")
		resp.chain.assert(t, failure)
		resp.chain.clear()
	})

	t.Run("empty type", func(t *testing.T) {
		reporter := newMockReporter(t)

		headers := map[string][]string{
			"Content-Type": {"charset=utf-8"},
		}

		resp := NewResponse(reporter, &http.Response{
			Header: http.Header(headers),
		})

		resp.ContentType("")
		resp.chain.assert(t, failure)
		resp.chain.clear()

		resp.ContentType("", "")
		resp.chain.assert(t, failure)
		resp.chain.clear()
	})

	t.Run("empty charset", func(t *testing.T) {
		reporter := newMockReporter(t)

		headers := map[string][]string{
			"Content-Type": {"text/plain"},
		}

		resp := NewResponse(reporter, &http.Response{
			Header: http.Header(headers),
		})

		resp.ContentType("text/plain")
		resp.chain.assert(t, success)
		resp.chain.clear()

		resp.ContentType("text/plain", "")
		resp.chain.assert(t, success)
		resp.chain.clear()

		resp.ContentType("text/plain", "utf-8")
		resp.chain.assert(t, failure)
		resp.chain.clear()
	})

	t.Run("empty type and charset", func(t *testing.T) {
		reporter := newMockReporter(t)

		headers := map[string][]string{
			"Content-Type": {";"},
		}

		resp := NewResponse(reporter, &http.Response{
			Header: http.Header(headers),
		})

		resp.ContentType("")
		resp.chain.assert(t, failure)
		resp.chain.clear()

		resp.ContentType("", "")
		resp.chain.assert(t, failure)
		resp.chain.clear()
	})
}

func TestResponse_ContentEncoding(t *testing.T) {
	reporter := newMockReporter(t)

	headers := map[string][]string{
		"Content-Encoding": {"gzip", "deflate"},
	}

	resp := NewResponse(reporter, &http.Response{
		Header: http.Header(headers),
	})

	resp.ContentEncoding("gzip", "deflate")
	resp.chain.assert(t, success)
	resp.chain.clear()

	resp.ContentEncoding("deflate", "gzip")
	resp.chain.assert(t, failure)
	resp.chain.clear()

	resp.ContentEncoding("gzip")
	resp.chain.assert(t, failure)
	resp.chain.clear()

	resp.ContentEncoding()
	resp.chain.assert(t, failure)
	resp.chain.clear()
}

func TestResponse_TransferEncoding(t *testing.T) {
	reporter := newMockReporter(t)

	resp := NewResponse(reporter, &http.Response{
		TransferEncoding: []string{"foo", "bar"},
	})

	resp.TransferEncoding("foo", "bar")
	resp.chain.assert(t, success)
	resp.chain.clear()

	resp.TransferEncoding("foo")
	resp.chain.assert(t, failure)
	resp.chain.clear()

	resp.TransferEncoding()
	resp.chain.assert(t, failure)
	resp.chain.clear()
}

func TestResponse_Text(t *testing.T) {
	t.Run("basic", func(t *testing.T) {
		reporter := newMockReporter(t)

		headers := map[string][]string{
			"Content-Type": {"text/plain; charset=utf-8"},
		}

		body := `hello, world!`

		httpResp := &http.Response{
			StatusCode: http.StatusOK,
			Header:     http.Header(headers),
			Body:       ioutil.NopCloser(bytes.NewBufferString(body)),
		}

		resp := NewResponse(reporter, httpResp)

		assert.Equal(t, body, resp.Body().Raw())
		resp.chain.assert(t, success)
		resp.chain.clear()

		resp.ContentType("text/plain")
		resp.chain.assert(t, success)
		resp.chain.clear()

		resp.ContentType("text/plain", "utf-8")
		resp.chain.assert(t, success)
		resp.chain.clear()

		resp.ContentType("application/json")
		resp.chain.assert(t, failure)
		resp.chain.clear()

		resp.Text()
		resp.chain.assert(t, success)
		resp.chain.clear()

		assert.Equal(t, "hello, world!", resp.Text().Raw())
	})

	t.Run("read failure", func(t *testing.T) {
		reporter := newMockReporter(t)

		headers := map[string][]string{
			"Content-Type": {"text/plain; charset=utf-8"},
		}

		body := newMockBody(`hello, world!`)
		body.readErr = errors.New("read error")

		httpResp := &http.Response{
			StatusCode: http.StatusOK,
			Header:     http.Header(headers),
			Body:       body,
		}

		resp := NewResponse(reporter, httpResp)

		respText := resp.Text()

		assert.Equal(t, "", respText.Raw())
		respText.chain.assert(t, failure)
		resp.chain.assert(t, failure)
	})
}

func TestResponse_Form(t *testing.T) {
	t.Run("basic", func(t *testing.T) {
		reporter := newMockReporter(t)

		headers := map[string][]string{
			"Content-Type": {"application/x-www-form-urlencoded"},
		}

		body := `a=1&b=2`

		httpResp := &http.Response{
			StatusCode: http.StatusOK,
			Header:     http.Header(headers),
			Body:       ioutil.NopCloser(bytes.NewBufferString(body)),
		}

		resp := NewResponse(reporter, httpResp)

		assert.Equal(t, body, resp.Body().Raw())
		resp.chain.assert(t, success)
		resp.chain.clear()

		resp.ContentType("application/x-www-form-urlencoded")
		resp.chain.assert(t, success)
		resp.chain.clear()

		resp.ContentType("application/x-www-form-urlencoded", "")
		resp.chain.assert(t, success)
		resp.chain.clear()

		resp.ContentType("text/plain")
		resp.chain.assert(t, failure)
		resp.chain.clear()

		resp.Form()
		resp.chain.assert(t, success)
		resp.chain.clear()

		expected := map[string]interface{}{
			"a": "1",
			"b": "2",
		}

		assert.Equal(t, expected, resp.Form().Raw())
	})

	t.Run("bad body", func(t *testing.T) {
		reporter := newMockReporter(t)

		headers := map[string][]string{
			"Content-Type": {"application/x-www-form-urlencoded"},
		}

		body := "%"

		httpResp := &http.Response{
			StatusCode: http.StatusOK,
			Header:     http.Header(headers),
			Body:       ioutil.NopCloser(bytes.NewBufferString(body)),
		}

		resp := NewResponse(reporter, httpResp)

		resp.Form()
		resp.chain.assert(t, failure)
		resp.chain.clear()

		assert.Nil(t, resp.Form().Raw())
	})

	t.Run("bad type", func(t *testing.T) {
		reporter := newMockReporter(t)

		headers := map[string][]string{
			"Content-Type": {"bad"},
		}

		body := "foo=bar"

		httpResp := &http.Response{
			StatusCode: http.StatusOK,
			Header:     http.Header(headers),
			Body:       ioutil.NopCloser(bytes.NewBufferString(body)),
		}

		resp := NewResponse(reporter, httpResp)

		resp.Form()
		resp.chain.assert(t, failure)
		resp.chain.clear()

		assert.Nil(t, resp.Form().Raw())
	})

	t.Run("read failure", func(t *testing.T) {
		reporter := newMockReporter(t)

		headers := map[string][]string{
			"Content-Type": {"application/x-www-form-urlencoded"},
		}

		body := newMockBody("foo=bar")
		body.readErr = errors.New("read error")

		httpResp := &http.Response{
			StatusCode: http.StatusOK,
			Header:     http.Header(headers),
			Body:       body,
		}

		resp := NewResponse(reporter, httpResp)

		respForm := resp.Form()
		assert.Nil(t, respForm.Raw())

		respForm.chain.assert(t, failure)
		resp.chain.assert(t, failure)
		resp.chain.clear()
	})
}

func TestResponse_JSON(t *testing.T) {
	t.Run("basic", func(t *testing.T) {
		reporter := newMockReporter(t)

		headers := map[string][]string{
			"Content-Type": {"application/json; charset=utf-8"},
		}

		body := `{"key": "value"}`

		httpResp := &http.Response{
			StatusCode: http.StatusOK,
			Header:     http.Header(headers),
			Body:       ioutil.NopCloser(bytes.NewBufferString(body)),
		}

		resp := NewResponse(reporter, httpResp)

		assert.Equal(t, body, resp.Body().Raw())
		resp.chain.assert(t, success)
		resp.chain.clear()

		resp.ContentType("application/json")
		resp.chain.assert(t, success)
		resp.chain.clear()

		resp.ContentType("application/json", "utf-8")
		resp.chain.assert(t, success)
		resp.chain.clear()

		resp.ContentType("text/plain")
		resp.chain.assert(t, failure)
		resp.chain.clear()

		resp.JSON()
		resp.chain.assert(t, success)
		resp.chain.clear()

		assert.Equal(t,
			map[string]interface{}{"key": "value"}, resp.JSON().Object().Raw())
	})

	t.Run("bad body", func(t *testing.T) {
		reporter := newMockReporter(t)

		headers := map[string][]string{
			"Content-Type": {"application/json; charset=utf-8"},
		}

		body := "{"

		httpResp := &http.Response{
			StatusCode: http.StatusOK,
			Header:     http.Header(headers),
			Body:       ioutil.NopCloser(bytes.NewBufferString(body)),
		}

		resp := NewResponse(reporter, httpResp)

		resp.JSON()
		resp.chain.assert(t, failure)
		resp.chain.clear()

		assert.Nil(t, resp.JSON().Raw())
	})

	t.Run("empty charset", func(t *testing.T) {
		reporter := newMockReporter(t)

		headers := map[string][]string{
			"Content-Type": {"application/json"},
		}

		body := `{"key": "value"}`

		httpResp := &http.Response{
			StatusCode: http.StatusOK,
			Header:     http.Header(headers),
			Body:       ioutil.NopCloser(bytes.NewBufferString(body)),
		}

		resp := NewResponse(reporter, httpResp)

		resp.JSON()
		resp.chain.assert(t, success)
		resp.chain.clear()

		assert.Equal(t,
			map[string]interface{}{"key": "value"}, resp.JSON().Object().Raw())
	})

	t.Run("bad charset", func(t *testing.T) {
		reporter := newMockReporter(t)

		headers := map[string][]string{
			"Content-Type": {"application/json; charset=bad"},
		}

		body := `{"key": "value"}`

		httpResp := &http.Response{
			StatusCode: http.StatusOK,
			Header:     http.Header(headers),
			Body:       ioutil.NopCloser(bytes.NewBufferString(body)),
		}

		resp := NewResponse(reporter, httpResp)

		resp.JSON()
		resp.chain.assert(t, failure)
		resp.chain.clear()

		assert.Equal(t, nil, resp.JSON().Raw())
	})

	t.Run("read failure", func(t *testing.T) {
		reporter := newMockReporter(t)

		headers := map[string][]string{
			"Content-Type": {"application/json; charset=utf-8"},
		}

		body := newMockBody(`{"key": "value"}`)
		body.readErr = errors.New("read error")

		httpResp := &http.Response{
			StatusCode: http.StatusOK,
			Header:     http.Header(headers),
			Body:       body,
		}

		resp := NewResponse(reporter, httpResp)

		respJSON := resp.JSON()
		assert.Nil(t, respJSON.Raw())
		respJSON.chain.assert(t, failure)
		resp.chain.assert(t, failure)
		resp.chain.clear()
	})
}

func TestResponse_JSONP(t *testing.T) {
	t.Run("basic", func(t *testing.T) {
		reporter := newMockReporter(t)

		headers := map[string][]string{
			"Content-Type": {"application/javascript; charset=utf-8"},
		}

		body1 := `foo({"key": "value"})`
		body2 := `foo({"key": "value"});`
		body3 := ` foo ( {"key": "value"} ) ; `

		for n, body := range []string{body1, body2, body3} {
			t.Run(fmt.Sprintf("body%d", n+1),
				func(t *testing.T) {
					httpResp := &http.Response{
						StatusCode: http.StatusOK,
						Header:     http.Header(headers),
						Body:       ioutil.NopCloser(bytes.NewBufferString(body)),
					}

					resp := NewResponse(reporter, httpResp)

					assert.Equal(t, body, resp.Body().Raw())
					resp.chain.assert(t, success)
					resp.chain.clear()

					resp.ContentType("application/javascript")
					resp.chain.assert(t, success)
					resp.chain.clear()

					resp.ContentType("application/javascript", "utf-8")
					resp.chain.assert(t, success)
					resp.chain.clear()

					resp.ContentType("text/plain")
					resp.chain.assert(t, failure)
					resp.chain.clear()

					resp.JSONP("foo")
					resp.chain.assert(t, success)
					resp.chain.clear()

					assert.Equal(t,
						map[string]interface{}{"key": "value"},
						resp.JSONP("foo").Object().Raw())

					resp.JSONP("fo")
					resp.chain.assert(t, failure)
					resp.chain.clear()

					resp.JSONP("")
					resp.chain.assert(t, failure)
					resp.chain.clear()
				})
		}
	})

	t.Run("bad body", func(t *testing.T) {
		reporter := newMockReporter(t)

		headers := map[string][]string{
			"Content-Type": {"application/javascript; charset=utf-8"},
		}

		body1 := `foo`
		body2 := `foo();`
		body3 := `foo(`
		body4 := `foo({);`

		for n, body := range []string{body1, body2, body3, body4} {
			t.Run(fmt.Sprintf("body%d", n+1),
				func(t *testing.T) {
					httpResp := &http.Response{
						StatusCode: http.StatusOK,
						Header:     http.Header(headers),
						Body:       ioutil.NopCloser(bytes.NewBufferString(body)),
					}

					resp := NewResponse(reporter, httpResp)

					resp.JSONP("foo")
					resp.chain.assert(t, failure)
					resp.chain.clear()

					assert.Nil(t, resp.JSONP("foo").Raw())
				})
		}
	})

	t.Run("empty charset", func(t *testing.T) {
		reporter := newMockReporter(t)

		headers := map[string][]string{
			"Content-Type": {"application/javascript"},
		}

		body := `foo({"key": "value"})`

		httpResp := &http.Response{
			StatusCode: http.StatusOK,
			Header:     http.Header(headers),
			Body:       ioutil.NopCloser(bytes.NewBufferString(body)),
		}

		resp := NewResponse(reporter, httpResp)

		resp.JSONP("foo")
		resp.chain.assert(t, success)
		resp.chain.clear()

		assert.Equal(t,
			map[string]interface{}{"key": "value"}, resp.JSONP("foo").Object().Raw())
	})

	t.Run("bad charset", func(t *testing.T) {
		reporter := newMockReporter(t)

		headers := map[string][]string{
			"Content-Type": {"application/javascript; charset=bad"},
		}

		body := `foo({"key": "value"})`

		httpResp := &http.Response{
			StatusCode: http.StatusOK,
			Header:     http.Header(headers),
			Body:       ioutil.NopCloser(bytes.NewBufferString(body)),
		}

		resp := NewResponse(reporter, httpResp)

		resp.JSONP("foo")
		resp.chain.assert(t, failure)
		resp.chain.clear()

		assert.Nil(t, resp.JSONP("foo").Raw())
	})

	t.Run("read failure", func(t *testing.T) {
		reporter := newMockReporter(t)

		headers := map[string][]string{
			"Content-Type": {"application/javascript; charset=utf-8"},
		}

		body := newMockBody(`foo({"key": "value"})`)
		body.readErr = errors.New("read error")

		httpResp := &http.Response{
			StatusCode: http.StatusOK,
			Header:     http.Header(headers),
			Body:       body,
		}

		resp := NewResponse(reporter, httpResp)

		respJSONP := resp.JSONP("foo")
		assert.Nil(t, respJSONP.Raw())
		respJSONP.chain.assert(t, failure)
		resp.chain.assert(t, failure)
		resp.chain.clear()
	})
}

func TestResponse_ContentOpts(t *testing.T) {
	type testCase struct {
		respContentType   string
		respBody          string
		expectedMediaType string
		expectedCharset   string
		match             bool
		chainFunc         func(*Response, ContentOpts) *chain
	}

	runTest := func(t *testing.T, tc testCase) {
		headers := map[string][]string{
			"Content-Type": {tc.respContentType},
		}

		httpResp := &http.Response{
			StatusCode: http.StatusOK,
			Header:     http.Header(headers),
			Body:       ioutil.NopCloser(bytes.NewBufferString(tc.respBody)),
		}

		reporter := newMockReporter(t)
		resp := NewResponse(reporter, httpResp)

		c := tc.chainFunc(resp, ContentOpts{
			MediaType: tc.expectedMediaType,
			Charset:   tc.expectedCharset,
		})

		if tc.match {
			c.assert(t, success)
		} else {
			c.assert(t, failure)
		}
	}

	runAllTests := func(
		t *testing.T,
		defaultType, defaultCharset, respBody string,
		chainFunc func(*Response, ContentOpts) *chain,
	) {
		runTest(t, testCase{
			respContentType:   "test-type; charset=test-charset",
			respBody:          respBody,
			expectedMediaType: "test-type",
			expectedCharset:   "test-charset",
			match:             true,
			chainFunc:         chainFunc,
		})
		runTest(t, testCase{
			respContentType:   "test-type; charset=BAD",
			respBody:          respBody,
			expectedMediaType: "test-type",
			expectedCharset:   "test-charset",
			match:             false,
			chainFunc:         chainFunc,
		})
		runTest(t, testCase{
			respContentType:   "BAD; charset=test-charset",
			respBody:          respBody,
			expectedMediaType: "test-type",
			expectedCharset:   "test-charset",
			match:             false,
			chainFunc:         chainFunc,
		})
		if defaultCharset != "" {
			runTest(t, testCase{
				respContentType:   "test-type; charset=" + defaultCharset,
				respBody:          respBody,
				expectedMediaType: "test-type",
				expectedCharset:   defaultCharset,
				match:             true,
				chainFunc:         chainFunc,
			})
			runTest(t, testCase{
				respContentType:   "test-type; charset=" + defaultCharset,
				respBody:          respBody,
				expectedMediaType: "test-type",
				expectedCharset:   "",
				match:             true,
				chainFunc:         chainFunc,
			})
		}
		runTest(t, testCase{
			respContentType:   "test-type",
			respBody:          respBody,
			expectedMediaType: "test-type",
			expectedCharset:   "",
			match:             true,
			chainFunc:         chainFunc,
		})
		runTest(t, testCase{
			respContentType:   defaultType + "; charset=test-charset",
			respBody:          respBody,
			expectedMediaType: defaultType,
			expectedCharset:   "test-charset",
			match:             true,
			chainFunc:         chainFunc,
		})
		runTest(t, testCase{
			respContentType:   defaultType + "; charset=test-charset",
			respBody:          respBody,
			expectedMediaType: "",
			expectedCharset:   "test-charset",
			match:             true,
			chainFunc:         chainFunc,
		})
	}

	t.Run("text", func(t *testing.T) {
		runAllTests(t, "text/plain",
			"utf-8",
			"test text",
			func(resp *Response, opts ContentOpts) *chain {
				return resp.Text(opts).chain
			})
	})

	t.Run("form", func(t *testing.T) {
		runAllTests(t, "application/x-www-form-urlencoded",
			"",
			"a=b",
			func(resp *Response, opts ContentOpts) *chain {
				return resp.Form(opts).chain
			})
	})

	t.Run("json", func(t *testing.T) {
		runAllTests(t, "application/json",
			"utf-8",
			"{}",
			func(resp *Response, opts ContentOpts) *chain {
				return resp.JSON(opts).chain
			})
	})

	t.Run("jsonp", func(t *testing.T) {
		runAllTests(t, "application/javascript",
			"utf-8",
			"cb({})",
			func(resp *Response, opts ContentOpts) *chain {
				return resp.JSONP("cb", opts).chain
			})
	})
}

func TestResponse_Usage(t *testing.T) {
	t.Run("NewResponse multiple rtt arguments", func(t *testing.T) {
		reporter := newMockReporter(t)
		rtt := []time.Duration{time.Second, time.Second}
		resp := NewResponse(reporter, &http.Response{}, rtt...)
		resp.chain.assert(t, failure)
	})

	t.Run("ContentType multiple charset arguments", func(t *testing.T) {
		reporter := newMockReporter(t)

		headers := map[string][]string{
			"Content-Type": {"text/plain;charset=utf-8;charset=US-ASCII"},
		}
		resp := NewResponse(reporter, &http.Response{
			Header: headers,
		})
		resp.ContentType("text/plain", "utf-8", "US-ASCII")
		resp.chain.assert(t, failure)
	})

	t.Run("Text multiple arguments", func(t *testing.T) {
		reporter := newMockReporter(t)
		header := map[string][]string{
			"ContentType": {"text/plain"},
		}
		resp := NewResponse(reporter, &http.Response{
			Header: header,
		})
		contentOpts1 := ContentOpts{
			MediaType: "text/plain",
		}
		contentOpts2 := ContentOpts{
			MediaType: "application/json",
		}
		resp.Text(contentOpts1, contentOpts2)
		resp.chain.assert(t, failure)
	})

	t.Run("Form multiple arguments", func(t *testing.T) {
		reporter := newMockReporter(t)
		headers := map[string][]string{
			"Content-Type": {"application/x-www-form-urlencoded"},
		}

		body := `a=1&b=2`

		httpResp := &http.Response{
			StatusCode: http.StatusOK,
			Header:     http.Header(headers),
			Body:       ioutil.NopCloser(bytes.NewBufferString(body)),
		}

		resp := NewResponse(reporter, httpResp)
		contentOpts1 := ContentOpts{
			MediaType: "text/plain",
		}
		contentOpts2 := ContentOpts{
			MediaType: "application/json",
		}
		resp.Form(contentOpts1, contentOpts2)
<<<<<<< HEAD
		resp.chain.assertFailed(t)
=======
		resp.chain.assert(t, failure)

>>>>>>> 01227cf4
	})

	t.Run("JSON multiple arguments", func(t *testing.T) {
		reporter := newMockReporter(t)
		headers := map[string][]string{
			"Content-Type": {"application/json; charset=utf-8"},
		}

		body := `{"key": "value"}`

		httpResp := &http.Response{
			StatusCode: http.StatusOK,
			Header:     http.Header(headers),
			Body:       ioutil.NopCloser(bytes.NewBufferString(body)),
		}

		resp := NewResponse(reporter, httpResp)
		contentOpts1 := ContentOpts{
			MediaType: "text/plain",
		}
		contentOpts2 := ContentOpts{
			MediaType: "application/json",
		}
		resp.JSON(contentOpts1, contentOpts2)
		resp.chain.assert(t, failure)
	})

	t.Run("JSONP multiple arguments", func(t *testing.T) {
		reporter := newMockReporter(t)

		headers := map[string][]string{
			"Content-Type": {"application/javascript; charset=utf-8"},
		}

		body1 := `foo({"key": "value"})`

		httpResp := &http.Response{
			StatusCode: http.StatusOK,
			Header:     http.Header(headers),
			Body:       ioutil.NopCloser(bytes.NewBufferString(body1)),
		}

		resp := NewResponse(reporter, httpResp)
		contentOpts1 := ContentOpts{
			MediaType: "text/plain",
		}
		contentOpts2 := ContentOpts{
			MediaType: "application/json",
		}
		resp.JSONP("foo", contentOpts1, contentOpts2)
		resp.chain.assert(t, failure)
	})
}<|MERGE_RESOLUTION|>--- conflicted
+++ resolved
@@ -1602,12 +1602,7 @@
 			MediaType: "application/json",
 		}
 		resp.Form(contentOpts1, contentOpts2)
-<<<<<<< HEAD
-		resp.chain.assertFailed(t)
-=======
-		resp.chain.assert(t, failure)
-
->>>>>>> 01227cf4
+		resp.chain.assert(t, failure)
 	})
 
 	t.Run("JSON multiple arguments", func(t *testing.T) {
