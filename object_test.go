package httpexpect

import (
	"strconv"
	"testing"

	"github.com/stretchr/testify/assert"
)

func TestObject_FailedChain(t *testing.T) {
	check := func(value *Object) {
		value.chain.assert(t, failure)

		value.Path("$").chain.assert(t, failure)
		value.Schema("")
		value.Alias("foo")

		var target interface{}
		value.Decode(&target)

		value.Keys().chain.assert(t, failure)
		value.Values().chain.assert(t, failure)
		value.Value("foo").chain.assert(t, failure)

		value.IsEmpty()
		value.NotEmpty()
		value.IsEqual(nil)
		value.NotEqual(nil)
		value.InList(nil)
		value.NotInList(nil)
		value.ContainsKey("foo")
		value.NotContainsKey("foo")
		value.ContainsValue("foo")
		value.NotContainsValue("foo")
		value.ContainsSubset(nil)
		value.NotContainsSubset(nil)
		value.HasValue("foo", nil)
		value.NotHasValue("foo", nil)

		assert.NotNil(t, value.Iter())
		assert.Equal(t, 0, len(value.Iter()))

		value.Every(func(_ string, value *Value) {
			value.String().NotEmpty()
		})
		value.Transform(func(key string, value interface{}) interface{} {
			return nil
		})
		value.Filter(func(_ string, value *Value) bool {
			value.String().NotEmpty()
			return true
		})
		value.Find(func(key string, value *Value) bool {
			value.String().NotEmpty()
			return true
		})
		value.FindAll(func(key string, value *Value) bool {
			value.String().NotEmpty()
			return true
		})
		value.NotFind(func(key string, value *Value) bool {
			value.String().NotEmpty()
			return true
		})
	}

	t.Run("failed chain", func(t *testing.T) {
		chain := newMockChain(t, flagFailed)
		value := newObject(chain, map[string]interface{}{})

		check(value)
	})

	t.Run("nil value", func(t *testing.T) {
		chain := newMockChain(t)
		value := newObject(chain, nil)

		check(value)
	})

	t.Run("failed chain, nil value", func(t *testing.T) {
		chain := newMockChain(t, flagFailed)
		value := newObject(chain, nil)

		check(value)
	})
}

func TestObject_Constructors(t *testing.T) {
	test := map[string]interface{}{
		"foo": 100.0,
	}

	t.Run("reporter", func(t *testing.T) {
		reporter := newMockReporter(t)

		value := NewObject(reporter, test)

		value.IsEqual(test)
		value.chain.assert(t, success)
	})

	t.Run("config", func(t *testing.T) {
		reporter := newMockReporter(t)

		value := NewObjectC(Config{
			Reporter: reporter,
		}, test)

		value.IsEqual(test)
		value.chain.assert(t, success)
	})

	t.Run("chain", func(t *testing.T) {
		chain := newMockChain(t)

		value := newObject(chain, test)

		assert.NotSame(t, value.chain, chain)
		assert.Equal(t, value.chain.context.Path, chain.context.Path)
	})

	t.Run("invalid value", func(t *testing.T) {
		reporter := newMockReporter(t)

		value := NewObject(reporter, nil)

		value.chain.assert(t, failure)
	})
}

func TestObject_Decode(t *testing.T) {
	t.Run("target is empty interface", func(t *testing.T) {
		reporter := newMockReporter(t)

		m := map[string]interface{}{
			"foo": 123.0,
			"bar": []interface{}{"123", 234.0},
			"baz": map[string]interface{}{
				"a": "b",
			},
		}

		value := NewObject(reporter, m)

		var target interface{}
		value.Decode(&target)

		value.chain.assert(t, success)
		assert.Equal(t, target, m)
	})

	t.Run("target is map", func(t *testing.T) {
		reporter := newMockReporter(t)

		m := map[string]interface{}{
			"foo": 123.0,
			"bar": []interface{}{"123", 234.0},
			"baz": map[string]interface{}{
				"a": "b",
			},
		}

		value := NewObject(reporter, m)

		var target map[string]interface{}
		value.Decode(&target)

<<<<<<< HEAD
		value.chain.assertNotFailed(t)
		assert.Equal(t, m, target)
=======
		value.chain.assert(t, success)
		assert.Equal(t, target, m)
>>>>>>> 01227cf4
	})

	t.Run("target is struct", func(t *testing.T) {
		reporter := newMockReporter(t)

		type S struct {
			Foo int                    `json:"foo"`
			Bar []interface{}          `json:"bar"`
			Baz map[string]interface{} `json:"baz"`
			Bat struct{ A int }        `json:"bat"`
		}

		m := map[string]interface{}{
			"foo": 123,
			"bar": []interface{}{"123", 234.0},
			"baz": map[string]interface{}{
				"a": "b",
			},
			"bat": struct{ A int }{123},
		}

		value := NewObject(reporter, m)

		actualStruct := S{
			Foo: 123,
			Bar: []interface{}{"123", 234.0},
			Baz: map[string]interface{}{"a": "b"},
			Bat: struct{ A int }{123},
		}

		var target S
		value.Decode(&target)

		value.chain.assert(t, success)
		assert.Equal(t, target, actualStruct)
	})

	t.Run("target is nil", func(t *testing.T) {
		reporter := newMockReporter(t)

		m := map[string]interface{}{
			"foo": 123.0,
			"bar": []interface{}{"123", 234.0},
			"baz": map[string]interface{}{
				"a": "b",
			},
		}

		value := NewObject(reporter, m)

		value.Decode(nil)

		value.chain.assert(t, failure)
	})

	t.Run("target is unmarshable", func(t *testing.T) {
		reporter := newMockReporter(t)

		m := map[string]interface{}{
			"foo": 123.0,
			"bar": []interface{}{"123", 234.0},
			"baz": map[string]interface{}{
				"a": "b",
			},
		}

		value := NewObject(reporter, m)

		value.Decode(123)

		value.chain.assert(t, failure)
	})
}

func TestObject_Alias(t *testing.T) {
	reporter := newMockReporter(t)

	value := NewObject(reporter, map[string]interface{}{
		"foo": 100.0,
	})
	assert.Equal(t, []string{"Object()"}, value.chain.context.Path)
	assert.Equal(t, []string{"Object()"}, value.chain.context.AliasedPath)

	value.Alias("bar")
	assert.Equal(t, []string{"Object()"}, value.chain.context.Path)
	assert.Equal(t, []string{"bar"}, value.chain.context.AliasedPath)

	childValue := value.Values()
	assert.Equal(t, []string{"Object()", "Values()"}, childValue.chain.context.Path)
	assert.Equal(t, []string{"bar", "Values()"}, childValue.chain.context.AliasedPath)
}

func TestObject_Getters(t *testing.T) {
	reporter := newMockReporter(t)

	m := map[string]interface{}{
		"foo": 123.0,
		"bar": []interface{}{"456", 789.0},
		"baz": map[string]interface{}{
			"a": "b",
		},
	}

	value := NewObject(reporter, m)

	keys := []interface{}{"foo", "bar", "baz"}

	values := []interface{}{
		123.0,
		[]interface{}{"456", 789.0},
		map[string]interface{}{
			"a": "b",
		},
	}

<<<<<<< HEAD
	assert.Equal(t, map[string]interface{}{
		"foo": 123.0,
		"bar": []interface{}{"456", 789.0},
		"baz": map[string]interface{}{
			"a": "b",
		},
	}, value.Raw())
	value.chain.assertNotFailed(t)
	value.chain.clearFailed()

	assert.Equal(t,
		map[string]interface{}{
			"foo": 123.0,
			"bar": []interface{}{"456", 789.0},
			"baz": map[string]interface{}{
				"a": "b",
			},
		}, value.Path("$").Raw())
	value.chain.assertNotFailed(t)
	value.chain.clearFailed()
=======
	assert.Equal(t, m, value.Raw())
	value.chain.assert(t, success)
	value.chain.clear()

	assert.Equal(t, m, value.Path("$").Raw())
	value.chain.assert(t, success)
	value.chain.clear()
>>>>>>> 01227cf4

	value.Schema(`{"type": "object"}`)
	value.chain.assert(t, success)
	value.chain.clear()

	value.Schema(`{"type": "array"}`)
	value.chain.assert(t, failure)
	value.chain.clear()

	value.Keys().ContainsOnly(keys...)
	value.chain.assert(t, success)
	value.chain.clear()

	value.Values().ContainsOnly(values...)
	value.chain.assert(t, success)
	value.chain.clear()

<<<<<<< HEAD
	assert.Equal(t, values[0], value.Value("foo").Raw())
	value.chain.assertNotFailed(t)
	value.chain.clearFailed()

	assert.Equal(t, values[1], value.Value("bar").Raw())
	value.chain.assertNotFailed(t)
	value.chain.clearFailed()
=======
	assert.Equal(t, m["foo"], value.Value("foo").Raw())
	value.chain.assert(t, success)
	value.chain.clear()

	assert.Equal(t, m["bar"], value.Value("bar").Raw())
	value.chain.assert(t, success)
	value.chain.clear()
>>>>>>> 01227cf4

	assert.Equal(t, m["baz"], value.Value("baz").Raw())
	value.chain.assert(t, success)
	value.chain.clear()

	assert.Equal(t, nil, value.Value("BAZ").Raw())
	value.chain.assert(t, failure)
	value.chain.clear()

	it := value.Iter()
	assert.Equal(t, 3, len(it))
	assert.Equal(t, it["foo"].value, value.Value("foo").Raw())
	assert.Equal(t, it["bar"].value, value.Value("bar").Raw())
	it["foo"].chain.assert(t, success)
	it["bar"].chain.assert(t, success)
	value.chain.assert(t, success)
	value.chain.clear()
}

func TestObject_IsEmpty(t *testing.T) {
	t.Run("empty map", func(t *testing.T) {
		reporter := newMockReporter(t)

		value := NewObject(reporter, map[string]interface{}{})

		value.IsEmpty()
		value.chain.assert(t, success)
		value.chain.clear()

		value.NotEmpty()
		value.chain.assert(t, failure)
		value.chain.clear()
	})

	t.Run("one empty element", func(t *testing.T) {
		reporter := newMockReporter(t)

		value := NewObject(reporter, map[string]interface{}{"": nil})

		value.IsEmpty()
		value.chain.assert(t, failure)
		value.chain.clear()

		value.NotEmpty()
		value.chain.assert(t, success)
		value.chain.clear()
	})
}

func TestObject_IsEqual(t *testing.T) {
	t.Run("empty", func(t *testing.T) {
		reporter := newMockReporter(t)

		value := NewObject(reporter, map[string]interface{}{})

		assert.Equal(t, map[string]interface{}{}, value.Raw())

		value.IsEqual(map[string]interface{}{})
		value.chain.assert(t, success)
		value.chain.clear()

		value.NotEqual(map[string]interface{}{})
		value.chain.assert(t, failure)
		value.chain.clear()

		value.IsEqual(map[string]interface{}{"": nil})
		value.chain.assert(t, failure)
		value.chain.clear()

		value.NotEqual(map[string]interface{}{"": nil})
		value.chain.assert(t, success)
		value.chain.clear()
	})

	t.Run("not empty", func(t *testing.T) {
		reporter := newMockReporter(t)

		value := NewObject(reporter, map[string]interface{}{"foo": 123.0})

		assert.Equal(t, map[string]interface{}{"foo": 123.0}, value.Raw())

		value.IsEqual(map[string]interface{}{})
		value.chain.assert(t, failure)
		value.chain.clear()

		value.NotEqual(map[string]interface{}{})
		value.chain.assert(t, success)
		value.chain.clear()

		value.IsEqual(map[string]interface{}{"FOO": 123.0})
		value.chain.assert(t, failure)
		value.chain.clear()

		value.NotEqual(map[string]interface{}{"FOO": 123.0})
		value.chain.assert(t, success)
		value.chain.clear()

<<<<<<< HEAD
		value.IsEqual(map[string]interface{}{"foo": 456})
		value.chain.assertFailed(t)
		value.chain.clearFailed()
=======
		value.IsEqual(map[string]interface{}{"foo": 456.0})
		value.chain.assert(t, failure)
		value.chain.clear()
>>>>>>> 01227cf4

		value.NotEqual(map[string]interface{}{"foo": 456.0})
		value.chain.assert(t, success)
		value.chain.clear()

		value.IsEqual(map[string]interface{}{"foo": 123.0})
		value.chain.assert(t, success)
		value.chain.clear()

		value.NotEqual(map[string]interface{}{"foo": 123.0})
		value.chain.assert(t, failure)
		value.chain.clear()

		value.IsEqual(nil)
		value.chain.assert(t, failure)
		value.chain.clear()

		value.NotEqual(nil)
		value.chain.assert(t, failure)
		value.chain.clear()
	})

	t.Run("struct", func(t *testing.T) {
		reporter := newMockReporter(t)

		value := NewObject(reporter, map[string]interface{}{
			"foo": 123,
			"bar": map[string]interface{}{
				"baz": []interface{}{true, false},
			},
		})

		type (
			Bar struct {
				Baz []bool `json:"baz"`
			}

			S struct {
				Foo float64 `json:"foo"`
				Bar Bar     `json:"bar"`
			}
		)

		s := S{
			Foo: 123.0,
			Bar: Bar{
				Baz: []bool{true, false},
			},
		}

		value.IsEqual(s)
		value.chain.assert(t, success)
		value.chain.clear()

		value.NotEqual(s)
		value.chain.assert(t, failure)
		value.chain.clear()

		value.IsEqual(S{})
		value.chain.assert(t, failure)
		value.chain.clear()

		value.NotEqual(S{})
		value.chain.assert(t, success)
		value.chain.clear()
	})

	t.Run("canonization", func(t *testing.T) {
		type (
			myMap map[string]interface{}
			myInt int
		)

		reporter := newMockReporter(t)

		value := NewObject(reporter, map[string]interface{}{"foo": 123})

		value.IsEqual(map[string]interface{}{"foo": 123.0})
		value.chain.assert(t, success)
		value.chain.clear()

		value.NotEqual(map[string]interface{}{"foo": 123.0})
		value.chain.assert(t, failure)
		value.chain.clear()

		value.IsEqual(myMap{"foo": myInt(123)})
		value.chain.assert(t, success)
		value.chain.clear()

		value.NotEqual(myMap{"foo": myInt(123)})
		value.chain.assert(t, failure)
		value.chain.clear()
	})
}

func TestObject_InList(t *testing.T) {
	t.Run("basic", func(t *testing.T) {
		reporter := newMockReporter(t)

		value := NewObject(reporter, map[string]interface{}{"foo": 123.0})

		value.InList(
			map[string]interface{}{"FOO": 123.0},
			map[string]interface{}{"BAR": 456.0},
		)
		value.chain.assert(t, failure)
		value.chain.clear()

		value.NotInList(
			map[string]interface{}{"FOO": 123.0},
			map[string]interface{}{"BAR": 456.0},
		)
		value.chain.assert(t, success)
		value.chain.clear()

		value.InList(
			map[string]interface{}{"foo": 456.0},
			map[string]interface{}{"bar": 123.0},
		)
		value.chain.assert(t, failure)
		value.chain.clear()

		value.NotInList(
			map[string]interface{}{"foo": 456.0},
			map[string]interface{}{"bar": 123.0},
		)
		value.chain.assert(t, success)
		value.chain.clear()

		value.InList(
			map[string]interface{}{"foo": 123.0},
			map[string]interface{}{"bar": 456.0},
		)
		value.chain.assert(t, success)
		value.chain.clear()

		value.NotInList(
			map[string]interface{}{"foo": 123.0},
			map[string]interface{}{"bar": 456.0},
		)
		value.chain.assert(t, failure)
		value.chain.clear()

		value.InList(struct {
			Foo float64 `json:"foo"`
		}{Foo: 123.00})
		value.chain.assert(t, success)
		value.chain.clear()

		value.NotInList(struct {
			Foo float64 `json:"foo"`
		}{Foo: 123.00})
		value.chain.assert(t, failure)
		value.chain.clear()
	})

	t.Run("empty", func(t *testing.T) {
		reporter := newMockReporter(t)

		value := NewObject(reporter, map[string]interface{}{})

		value.InList(map[string]interface{}{})
		value.chain.assert(t, success)
		value.chain.clear()

		value.NotInList(map[string]interface{}{})
		value.chain.assert(t, failure)
		value.chain.clear()
	})

	t.Run("not object", func(t *testing.T) {
		reporter := newMockReporter(t)

		value := NewObject(reporter, map[string]interface{}{"foo": 123.0})

		value.InList(map[string]interface{}{"bar": 123.0}, "NOT OBJECT")
		value.chain.assert(t, failure)
		value.chain.clear()

		value.NotInList(map[string]interface{}{"bar": 123.0}, "NOT OBJECT")
		value.chain.assert(t, failure)
		value.chain.clear()

		value.InList(map[string]interface{}{"foo": 123.0}, "NOT OBJECT")
		value.chain.assert(t, failure)
		value.chain.clear()

		value.NotInList(map[string]interface{}{"foo": 123.0}, "NOT OBJECT")
		value.chain.assert(t, failure)
		value.chain.clear()
	})

	t.Run("invalid argument", func(t *testing.T) {
		reporter := newMockReporter(t)

		value := NewObject(reporter, map[string]interface{}{})

		value.InList()
		value.chain.assert(t, failure)
		value.chain.clear()

		value.NotInList()
		value.chain.assert(t, failure)
		value.chain.clear()

		value.InList(nil)
		value.chain.assert(t, failure)
		value.chain.clear()

		value.NotInList(nil)
		value.chain.assert(t, failure)
		value.chain.clear()

		value.InList(func() {})
		value.chain.assert(t, failure)
		value.chain.clear()

		value.NotInList(func() {})
		value.chain.assert(t, failure)
		value.chain.clear()
	})

	t.Run("canonization", func(t *testing.T) {
		type (
			myMap map[string]interface{}
			myInt int
		)

		reporter := newMockReporter(t)

		value := NewObject(reporter, map[string]interface{}{"foo": 123, "bar": 456})

		value.InList(myMap{"foo": 123.0, "bar": 456.0})
		value.chain.assert(t, success)
		value.chain.clear()

		value.NotInList(myMap{"foo": 123.0, "bar": 456.0})
		value.chain.assert(t, failure)
		value.chain.clear()

		value.InList(myMap{"foo": "123", "bar": myInt(456.0)})
		value.chain.assert(t, failure)
		value.chain.clear()

		value.NotInList(myMap{"foo": "123", "bar": myInt(456.0)})
		value.chain.assert(t, success)
		value.chain.clear()
	})
}

func TestObject_ContainsKey(t *testing.T) {
	reporter := newMockReporter(t)

	value := NewObject(reporter, map[string]interface{}{"foo": 123, "bar": ""})

	value.ContainsKey("foo")
	value.chain.assert(t, success)
	value.chain.clear()

	value.NotContainsKey("foo")
	value.chain.assert(t, failure)
	value.chain.clear()

	value.ContainsKey("bar")
	value.chain.assert(t, success)
	value.chain.clear()

	value.NotContainsKey("bar")
	value.chain.assert(t, failure)
	value.chain.clear()

	value.ContainsKey("BAR")
	value.chain.assert(t, failure)
	value.chain.clear()

	value.NotContainsKey("BAR")
	value.chain.assert(t, success)
	value.chain.clear()
}

func TestObject_ContainsValue(t *testing.T) {
	t.Run("basic", func(t *testing.T) {
		reporter := newMockReporter(t)

		value := NewObject(reporter, map[string]interface{}{"foo": 123, "bar": "xxx"})

		value.ContainsValue(123)
		value.chain.assert(t, success)
		value.chain.clear()

		value.NotContainsValue(123)
		value.chain.assert(t, failure)
		value.chain.clear()

		value.ContainsValue("xxx")
		value.chain.assert(t, success)
		value.chain.clear()

		value.NotContainsValue("xxx")
		value.chain.assert(t, failure)
		value.chain.clear()

		value.ContainsValue("XXX")
		value.chain.assert(t, failure)
		value.chain.clear()

		value.NotContainsValue("XXX")
		value.chain.assert(t, success)
		value.chain.clear()
	})

	t.Run("struct", func(t *testing.T) {
		reporter := newMockReporter(t)

		value := NewObject(reporter, map[string]interface{}{
			"foo": 123,
			"bar": []interface{}{"456", 789},
			"baz": map[string]interface{}{
				"a": map[string]interface{}{
					"b": 333,
					"c": 444,
				},
			},
		})

		type (
			A struct {
				B int `json:"b"`
				C int `json:"c"`
			}

			Baz struct {
				A A `json:"a"`
			}
		)

		barValue := []interface{}{"456", 789}
		bazValue := Baz{
			A: A{
				B: 333,
				C: 444,
			},
		}

		value.ContainsValue(barValue)
		value.chain.assert(t, success)
		value.chain.clear()

		value.NotContainsValue(barValue)
		value.chain.assert(t, failure)
		value.chain.clear()

		value.ContainsValue(bazValue)
		value.chain.assert(t, success)
		value.chain.clear()

		value.NotContainsValue(bazValue)
		value.chain.assert(t, failure)
		value.chain.clear()
	})

	t.Run("canonization", func(t *testing.T) {
		type (
			myInt int
		)

		reporter := newMockReporter(t)

		value := NewObject(reporter, map[string]interface{}{"foo": 123, "bar": 789})

		value.ContainsValue(myInt(789.0))
		value.chain.assert(t, success)
		value.chain.clear()

		value.NotContainsValue(myInt(789.0))
		value.chain.assert(t, failure)
		value.chain.clear()
	})

	t.Run("invalid argument", func(t *testing.T) {
		reporter := newMockReporter(t)

		value := NewObject(reporter, map[string]interface{}{"foo": 123, "bar": "xxx"})

		value.ContainsValue(make(chan int))
		value.chain.assert(t, failure)
		value.chain.clear()

		value.NotContainsValue(make(chan int))
		value.chain.assert(t, failure)
		value.chain.clear()
	})
}

func TestObject_ContainsSubset(t *testing.T) {
	t.Run("success", func(t *testing.T) {
		reporter := newMockReporter(t)

		value := NewObject(reporter, map[string]interface{}{
			"foo": 123,
			"bar": []interface{}{"456", 789},
			"baz": map[string]interface{}{
				"a": map[string]interface{}{
					"b": 333,
					"c": 444,
				},
			},
		})

		submap1 := map[string]interface{}{
			"foo": 123,
			"bar": []interface{}{"456", 789},
		}

		value.ContainsSubset(submap1)
		value.chain.assert(t, success)
		value.chain.clear()

		value.NotContainsSubset(submap1)
		value.chain.assert(t, failure)
		value.chain.clear()

		submap2 := map[string]interface{}{
			"bar": []interface{}{"456", 789},
			"baz": map[string]interface{}{
				"a": map[string]interface{}{
					"c": 444,
				},
			},
		}

		value.ContainsSubset(submap2)
		value.chain.assert(t, success)
		value.chain.clear()

		value.NotContainsSubset(submap2)
		value.chain.assert(t, failure)
		value.chain.clear()
	})

	t.Run("failure", func(t *testing.T) {
		reporter := newMockReporter(t)

		value := NewObject(reporter, map[string]interface{}{
			"foo": 123,
			"bar": []interface{}{"456", 789},
			"baz": map[string]interface{}{
				"a": map[string]interface{}{
					"b": 333,
					"c": 444,
				},
			},
		})

		submap1 := map[string]interface{}{
			"foo": 123,
			"qux": 456,
		}

		value.ContainsSubset(submap1)
		value.chain.assert(t, failure)
		value.chain.clear()

		value.NotContainsSubset(submap1)
		value.chain.assert(t, success)
		value.chain.clear()

		submap2 := map[string]interface{}{
			"foo": 123,
			"bar": []interface{}{"456", "789"},
		}

		value.ContainsSubset(submap2)
		value.chain.assert(t, failure)
		value.chain.clear()

		value.NotContainsSubset(submap2)
		value.chain.assert(t, success)
		value.chain.clear()

		submap3 := map[string]interface{}{
			"baz": map[string]interface{}{
				"a": map[string]interface{}{
					"b": "333",
					"c": 444,
				},
			},
		}

		value.ContainsSubset(submap3)
		value.chain.assert(t, failure)
		value.chain.clear()

		value.NotContainsSubset(submap3)
		value.chain.assert(t, success)
		value.chain.clear()

		value.ContainsSubset(nil)
		value.chain.assert(t, failure)
		value.chain.clear()

		value.NotContainsSubset(nil)
		value.chain.assert(t, failure)
		value.chain.clear()
	})

	t.Run("struct", func(t *testing.T) {
		reporter := newMockReporter(t)

		value := NewObject(reporter, map[string]interface{}{
			"foo": 123,
			"bar": []interface{}{"456", 789},
			"baz": map[string]interface{}{
				"a": map[string]interface{}{
					"b": 333,
					"c": 444,
				},
			},
		})

		type (
			A struct {
				B int `json:"b"`
			}

			Baz struct {
				A A `json:"a"`
			}

			S struct {
				Foo int `json:"foo"`
				Baz Baz `json:"baz"`
			}
		)

		submap := S{
			Foo: 123,
			Baz: Baz{
				A: A{
					B: 333,
				},
			},
		}

		value.ContainsSubset(submap)
		value.chain.assert(t, success)
		value.chain.clear()

		value.NotContainsSubset(submap)
		value.chain.assert(t, failure)
		value.chain.clear()

		value.ContainsSubset(S{})
		value.chain.assert(t, failure)
		value.chain.clear()

		value.NotContainsSubset(S{})
		value.chain.assert(t, success)
		value.chain.clear()
	})

	t.Run("canonization", func(t *testing.T) {
		type (
			myArray []interface{}
			myMap   map[string]interface{}
			myInt   int
		)

		reporter := newMockReporter(t)

		value := NewObject(reporter, map[string]interface{}{
			"foo": 123,
			"bar": []interface{}{"456", 789},
			"baz": map[string]interface{}{
				"a": "b",
			},
		})

		submap := myMap{
			"foo": myInt(123),
			"bar": myArray{"456", myInt(789)},
		}

		value.ContainsSubset(submap)
		value.chain.assert(t, success)
		value.chain.clear()

		value.NotContainsSubset(submap)
		value.chain.assert(t, failure)
		value.chain.clear()
	})
}

func TestObject_HasValue(t *testing.T) {
	t.Run("basic", func(t *testing.T) {
		reporter := newMockReporter(t)

		value := NewObject(reporter, map[string]interface{}{
			"foo": 123,
			"bar": []interface{}{"456", 789},
			"baz": map[string]interface{}{
				"a": "b",
			},
		})

		value.HasValue("foo", 123)
		value.chain.assert(t, success)
		value.chain.clear()

		value.NotHasValue("foo", 123)
		value.chain.assert(t, failure)
		value.chain.clear()

		value.HasValue("bar", []interface{}{"456", 789})
		value.chain.assert(t, success)
		value.chain.clear()

		value.NotHasValue("bar", []interface{}{"456", 789})
		value.chain.assert(t, failure)
		value.chain.clear()

		value.HasValue("baz", map[string]interface{}{"a": "b"})
		value.chain.assert(t, success)
		value.chain.clear()

		value.NotHasValue("baz", map[string]interface{}{"a": "b"})
		value.chain.assert(t, failure)
		value.chain.clear()

		value.HasValue("baz", func() {})
		value.chain.assert(t, failure)
		value.chain.clear()

		value.NotHasValue("baz", func() {})
		value.chain.assert(t, failure)
		value.chain.clear()

		value.HasValue("BAZ", 777)
		value.chain.assert(t, failure)
		value.chain.clear()

		value.NotHasValue("BAZ", 777)
		value.chain.assert(t, failure)
		value.chain.clear()
	})

	t.Run("struct", func(t *testing.T) {
		reporter := newMockReporter(t)

		value := NewObject(reporter, map[string]interface{}{
			"foo": 123,
			"bar": []interface{}{"456", 789},
			"baz": map[string]interface{}{
				"a": map[string]interface{}{
					"b": 333,
					"c": 444,
				},
			},
		})

		type (
			A struct {
				B int `json:"b"`
				C int `json:"c"`
			}

			Baz struct {
				A A `json:"a"`
			}
		)

		baz := Baz{
			A: A{
				B: 333,
				C: 444,
			},
		}

		value.HasValue("baz", baz)
		value.chain.assert(t, success)
		value.chain.clear()

		value.NotHasValue("baz", baz)
		value.chain.assert(t, failure)
		value.chain.clear()

		value.HasValue("baz", Baz{})
		value.chain.assert(t, failure)
		value.chain.clear()

		value.NotHasValue("baz", Baz{})
		value.chain.assert(t, success)
		value.chain.clear()
	})

	t.Run("canonization", func(t *testing.T) {
		type (
			myArray []interface{}
			myMap   map[string]interface{}
			myInt   int
		)

		reporter := newMockReporter(t)

		value := NewObject(reporter, map[string]interface{}{
			"foo": 123,
			"bar": []interface{}{"456", 789},
			"baz": map[string]interface{}{
				"a": "b",
			},
		})

		value.HasValue("bar", myArray{"456", myInt(789)})
		value.chain.assert(t, success)
		value.chain.clear()

		value.NotHasValue("bar", myArray{"456", myInt(789)})
		value.chain.assert(t, failure)
		value.chain.clear()

		value.HasValue("baz", myMap{"a": "b"})
		value.chain.assert(t, success)
		value.chain.clear()

		value.NotHasValue("baz", myMap{"a": "b"})
		value.chain.assert(t, failure)
		value.chain.clear()
	})
}

func TestObject_Every(t *testing.T) {
	t.Run("check value", func(t *testing.T) {
		reporter := newMockReporter(t)
		object := NewObject(reporter, map[string]interface{}{
			"foo": "123",
			"bar": "456",
			"baz": "b",
		})

		invoked := 0
		object.Every(func(_ string, value *Value) {
			invoked++
			value.String().NotEmpty()
		})

		assert.Equal(t, 3, invoked)
		object.chain.assert(t, success)
	})

	t.Run("check key", func(t *testing.T) {
		reporter := newMockReporter(t)
		object := NewObject(reporter, map[string]interface{}{
			"foo": "123",
			"bar": "456",
			"baz": "b",
		})

		invoked := 0
		object.Every(func(key string, value *Value) {
			if v, ok := value.Raw().(string); ok {
				invoked++
				switch v {
				case "123":
					assert.Equal(t, "foo", key)
				case "456":
					assert.Equal(t, "bar", key)
				case "baz":
					assert.Equal(t, "baz", key)
				}
			}
		})

		assert.Equal(t, 3, invoked)
		object.chain.assert(t, success)
	})

	t.Run("empty object", func(t *testing.T) {
		reporter := newMockReporter(t)
		object := NewObject(reporter, map[string]interface{}{})

		invoked := 0
		object.Every(func(_ string, value *Value) {
			invoked++
			value.String().NotEmpty()
		})

		assert.Equal(t, 0, invoked)
		object.chain.assert(t, success)
	})

	t.Run("one assertion fails", func(t *testing.T) {
		reporter := newMockReporter(t)
		object := NewObject(reporter, map[string]interface{}{"foo": "", "bar": "bar"})

		invoked := 0
		object.Every(func(_ string, val *Value) {
			invoked++
			val.String().NotEmpty()
		})

		assert.Equal(t, 2, invoked)
		object.chain.assert(t, failure)
	})

	t.Run("all assertions fail", func(t *testing.T) {
		reporter := newMockReporter(t)
		object := NewObject(reporter, map[string]interface{}{"foo": "", "bar": ""})

		invoked := 0
		object.Every(func(_ string, val *Value) {
			invoked++
			val.String().NotEmpty()
		})

		assert.Equal(t, 2, invoked)
		object.chain.assert(t, failure)
	})

	t.Run("call order", func(t *testing.T) {
		reporter := newMockReporter(t)
		object := NewObject(reporter, map[string]interface{}{
			"bar": "123",
			"baz": "456",
			"foo": "foo",
			"foz": "foo",
			"b":   "789",
			"c":   "987",
		})

		var actualOrder []string
		object.Every(func(key string, val *Value) {
			actualOrder = append(actualOrder, key)
		})

		expectedOrder := []string{"b", "bar", "baz", "c", "foo", "foz"}
		assert.Equal(t, expectedOrder, actualOrder)
	})

	t.Run("invalid argument", func(t *testing.T) {
		reporter := newMockReporter(t)
		object := NewObject(reporter, map[string]interface{}{})
		object.Every((func(key string, value *Value))(nil))
		object.chain.assert(t, failure)
	})
}

func TestObject_Transform(t *testing.T) {
	t.Run("check index", func(t *testing.T) {
		reporter := newMockReporter(t)
		object := NewObject(reporter, map[string]interface{}{
			"foo": "123",
			"bar": "456",
			"baz": "baz",
		})

		newObject := object.Transform(func(key string, value interface{}) interface{} {
			if v, ok := value.(string); ok {
				switch v {
				case "123":
					assert.Equal(t, "foo", key)
				case "456":
					assert.Equal(t, "bar", key)
				case "baz":
					assert.Equal(t, "baz", key)
				}
			}
			return value
		})

		newObject.chain.assert(t, success)
	})

	t.Run("transform value", func(t *testing.T) {
		reporter := newMockReporter(t)
		object := NewObject(reporter, map[string]interface{}{
			"foo": "123",
			"bar": "456",
			"baz": "b",
		})

		newObject := object.Transform(func(_ string, value interface{}) interface{} {
			if v, ok := value.(string); ok {
				return "Hello " + v
			}
			return nil
		})

		assert.Equal(t,
			map[string]interface{}{
				"foo": "Hello 123",
				"bar": "Hello 456",
				"baz": "Hello b",
			},
			newObject.value,
		)
	})

	t.Run("empty object", func(t *testing.T) {
		reporter := newMockReporter(t)
		object := NewObject(reporter, map[string]interface{}{
			"foo": "123",
			"bar": "456",
			"baz": "b",
		})

		newObject := object.Transform(func(_ string, value interface{}) interface{} {
			if v, ok := value.(string); ok {
				return "Hello " + v
			}
			return nil
		})

		newObject.chain.assert(t, success)
	})

	t.Run("call order", func(t *testing.T) {
		reporter := newMockReporter(t)
		object := NewObject(reporter, map[string]interface{}{
			"foo": "123",
			"bar": "456",
			"b":   "456",
			"baz": "baz",
		})

		actualOrder := []string{}
		object.Transform(func(key string, value interface{}) interface{} {
			actualOrder = append(actualOrder, key)
			return value
		})

		expectedOrder := []string{"b", "bar", "baz", "foo"}
		assert.Equal(t, expectedOrder, actualOrder)
	})

	t.Run("invalid argument", func(t *testing.T) {
		reporter := newMockReporter(t)
		object := NewObject(reporter, map[string]interface{}{
			"foo": "123",
			"bar": "456",
			"baz": "b",
		})

		newObject := object.Transform(nil)

		newObject.chain.assert(t, failure)
	})

	t.Run("canonization", func(t *testing.T) {
		type (
			myInt int
		)

		reporter := newMockReporter(t)
		object := NewObject(reporter, map[string]interface{}{
			"foo": "123",
			"bar": "456",
			"baz": "b",
		})

		newObject := object.Transform(func(_ string, val interface{}) interface{} {
			if v, err := strconv.ParseFloat(val.(string), 64); err == nil {
				return myInt(v)
			} else {
				return val
			}
		})

		assert.Equal(t,
			map[string]interface{}{
				"foo": 123.0,
				"bar": 456.0,
				"baz": "b",
			},
			newObject.Raw())
		newObject.chain.assert(t, success)
	})
}

func TestObject_Filter(t *testing.T) {
	t.Run("elements of same type", func(t *testing.T) {
		reporter := newMockReporter(t)
		object := NewObject(reporter, map[string]interface{}{
			"foo": "bar",
			"baz": "qux", "quux": "corge",
		})

		filteredObject := object.Filter(func(key string, value *Value) bool {
			return value.Raw() != "qux" && key != "quux"
		})

		assert.Equal(t, map[string]interface{}{"foo": "bar"}, filteredObject.Raw())
		assert.Equal(t, object.Raw(), map[string]interface{}{
			"foo": "bar",
			"baz": "qux", "quux": "corge",
		})

		filteredObject.chain.assert(t, success)
		object.chain.assert(t, success)
	})

	t.Run("elements of different types", func(t *testing.T) {
		reporter := newMockReporter(t)
		object := NewObject(reporter, map[string]interface{}{
			"foo": "bar",
			"baz": 3.0, "qux": false,
		})

		filteredObject := object.Filter(func(key string, value *Value) bool {
			return value.Raw() != "bar" && value.Raw() != 3.0
		})

		assert.Equal(t, map[string]interface{}{"qux": false}, filteredObject.Raw())
		assert.Equal(t, object.Raw(), map[string]interface{}{
			"foo": "bar",
			"baz": 3.0, "qux": false,
		})

		filteredObject.chain.assert(t, success)
		object.chain.assert(t, success)
	})

	t.Run("empty object", func(t *testing.T) {
		reporter := newMockReporter(t)
		object := NewObject(reporter, map[string]interface{}{})

		filteredObject := object.Filter(func(key string, value *Value) bool {
			return false
		})
		assert.Equal(t, map[string]interface{}{}, filteredObject.Raw())

		filteredObject.chain.assert(t, success)
		object.chain.assert(t, success)
	})

	t.Run("no match", func(t *testing.T) {
		reporter := newMockReporter(t)
		object := NewObject(reporter, map[string]interface{}{
			"foo": "bar",
			"baz": "qux", "quux": "corge",
		})

		filteredObject := object.Filter(func(key string, value *Value) bool {
			return false
		})

		assert.Equal(t, map[string]interface{}{}, filteredObject.Raw())
		assert.Equal(t, object.Raw(), map[string]interface{}{
			"foo": "bar",
			"baz": "qux", "quux": "corge",
		})

		filteredObject.chain.assert(t, success)
		object.chain.assert(t, success)
	})

	t.Run("assertion fails", func(t *testing.T) {
		reporter := newMockReporter(t)
		object := NewObject(reporter, map[string]interface{}{
			"foo": "bar", "baz": 6.0,
			"qux": "quux",
		})

		filteredObject := object.Filter(func(key string, value *Value) bool {
			stringifiedValue := value.String().NotEmpty().Raw()
			return stringifiedValue != "bar"
		})

		assert.Equal(t, map[string]interface{}{"qux": "quux"}, filteredObject.Raw())
		assert.Equal(t, object.Raw(), map[string]interface{}{
			"foo": "bar", "baz": 6.0,
			"qux": "quux",
		})

		filteredObject.chain.assert(t, success)
		object.chain.assert(t, success)
	})

	t.Run("call order", func(t *testing.T) {
		reporter := newMockReporter(t)
		object := NewObject(reporter, map[string]interface{}{
			"foo":  "bar",
			"baz":  "qux",
			"bar":  "qux",
			"b":    "qux",
			"quux": "corge",
		})

		var actualOrder []string
		object.Filter(func(key string, value *Value) bool {
			actualOrder = append(actualOrder, key)
			return false
		})

		expectedOrder := []string{"b", "bar", "baz", "foo", "quux"}
		assert.Equal(t, expectedOrder, actualOrder)
	})

	t.Run("invalid argument", func(t *testing.T) {
		reporter := newMockReporter(t)
		object := NewObject(reporter, map[string]interface{}{})
		filteredObject := object.Filter((func(key string, value *Value) bool)(nil))
		object.chain.assert(t, failure)
		filteredObject.chain.assert(t, failure)
	})
}

func TestObject_Find(t *testing.T) {
	t.Run("elements of same type", func(t *testing.T) {
		reporter := newMockReporter(t)
		object := NewObject(reporter, map[string]interface{}{
			"foo":  "bar",
			"baz":  "qux",
			"quux": "corge",
		})

		foundValue := object.Find(func(key string, value *Value) bool {
			return key == "baz"
		})

		assert.Equal(t, "qux", foundValue.Raw())
		assert.Equal(t, object.Raw(), map[string]interface{}{
			"foo":  "bar",
			"baz":  "qux",
			"quux": "corge",
		})

		foundValue.chain.assert(t, success)
		object.chain.assert(t, success)
	})

	t.Run("elements of different types", func(t *testing.T) {
		reporter := newMockReporter(t)
		object := NewObject(reporter, map[string]interface{}{
			"foo":  "bar",
			"baz":  true,
			"qux":  -1,
			"quux": 2,
		})

		foundValue := object.Find(func(key string, value *Value) bool {
			n := value.Number().Raw()
			return n > 1
		})

		assert.Equal(t, 2.0, foundValue.Raw())
		assert.Equal(t, object.Raw(), map[string]interface{}{
			"foo":  "bar",
			"baz":  true,
			"qux":  -1.0,
			"quux": 2.0,
		})

		foundValue.chain.assert(t, success)
		object.chain.assert(t, success)
	})

	t.Run("no match", func(t *testing.T) {
		reporter := newMockReporter(t)
		object := NewObject(reporter, map[string]interface{}{
			"foo":  "bar",
			"baz":  true,
			"qux":  -1,
			"quux": 2,
		})

		foundValue := object.Find(func(key string, value *Value) bool {
			n := value.Number().Raw()
			return n == 3
		})

		assert.Equal(t, nil, foundValue.Raw())
		assert.Equal(t, object.Raw(), map[string]interface{}{
			"foo":  "bar",
			"baz":  true,
			"qux":  -1.0,
			"quux": 2.0,
		})

		foundValue.chain.assert(t, failure)
		object.chain.assert(t, failure)
	})

	t.Run("empty object", func(t *testing.T) {
		reporter := newMockReporter(t)
		object := NewObject(reporter, map[string]interface{}{})

		foundValue := object.Find(func(key string, value *Value) bool {
			n := value.Number().Raw()
			return n == 3
		})

		assert.Equal(t, nil, foundValue.Raw())
		assert.Equal(t, object.Raw(), map[string]interface{}{})

		foundValue.chain.assert(t, failure)
		object.chain.assert(t, failure)
	})

	t.Run("predicate returns true, assertion fails, no match", func(t *testing.T) {
		reporter := newMockReporter(t)
		object := NewObject(reporter, map[string]interface{}{
			"foo": 1,
			"bar": 2,
		})

		foundValue := object.Find(func(key string, value *Value) bool {
			value.String()
			return true
		})

		assert.Equal(t, nil, foundValue.Raw())
		assert.Equal(t, object.Raw(), map[string]interface{}{
			"foo": 1.0,
			"bar": 2.0,
		})

		foundValue.chain.assert(t, failure)
		object.chain.assert(t, failure)
	})

	t.Run("predicate returns true, assertion fails, have match", func(t *testing.T) {
		reporter := newMockReporter(t)
		object := NewObject(reporter, map[string]interface{}{
			"foo": 1,
			"bar": 2,
			"baz": "str",
		})

		foundValue := object.Find(func(key string, value *Value) bool {
			value.String()
			return true
		})

		assert.Equal(t, "str", foundValue.Raw())
		assert.Equal(t, object.Raw(), map[string]interface{}{
			"foo": 1.0,
			"bar": 2.0,
			"baz": "str",
		})

		foundValue.chain.assert(t, success)
		object.chain.assert(t, success)
	})

	t.Run("invalid argument", func(t *testing.T) {
		reporter := newMockReporter(t)
		object := NewObject(reporter, map[string]interface{}{
			"foo": 1,
			"bar": 2,
		})

		foundValue := object.Find(nil)

		assert.Equal(t, nil, foundValue.Raw())
		assert.Equal(t, object.Raw(), map[string]interface{}{
			"foo": 1.0,
			"bar": 2.0,
		})

		foundValue.chain.assert(t, failure)
		object.chain.assert(t, failure)
	})
}

func TestObject_FindAll(t *testing.T) {
	t.Run("elements of same type", func(t *testing.T) {
		reporter := newMockReporter(t)
		object := NewObject(reporter, map[string]interface{}{
			"foo":  "bar",
			"baz":  "qux",
			"quux": "corge",
		})

		foundValues := object.FindAll(func(key string, value *Value) bool {
			return key == "baz" || key == "quux"
		})

		actual := []interface{}{}
		for _, value := range foundValues {
			actual = append(actual, value.Raw())
		}

		assert.Equal(t, []interface{}{"qux", "corge"}, actual)
		assert.Equal(t, object.Raw(), map[string]interface{}{
			"foo":  "bar",
			"baz":  "qux",
			"quux": "corge",
		})

		for _, value := range foundValues {
			value.chain.assert(t, success)
		}
		object.chain.assert(t, success)
	})

	t.Run("elements of different types", func(t *testing.T) {
		reporter := newMockReporter(t)
		object := NewObject(reporter, map[string]interface{}{
			"foo":   "bar",
			"baz":   6,
			"qux":   "quux",
			"corge": "grault",
		})

		foundValues := object.FindAll(func(key string, value *Value) bool {
			value.String().NotEmpty()
			return key != "qux"
		})

		actual := []interface{}{}
		for _, value := range foundValues {
			actual = append(actual, value.Raw())
		}

		assert.Equal(t, []interface{}{"grault", "bar"}, actual)
		assert.Equal(t, object.Raw(), map[string]interface{}{
			"foo":   "bar",
			"baz":   6.0,
			"qux":   "quux",
			"corge": "grault",
		})

		for _, value := range foundValues {
			value.chain.assert(t, success)
		}
		object.chain.assert(t, success)
	})

	t.Run("no match", func(t *testing.T) {
		reporter := newMockReporter(t)
		object := NewObject(reporter, map[string]interface{}{
			"foo":  "bar",
			"baz":  true,
			"qux":  -1,
			"quux": 2,
		})

		foundValues := object.FindAll(func(key string, value *Value) bool {
			return value.Number().Raw() == 3.0
		})

		actual := []interface{}{}
		for _, value := range foundValues {
			actual = append(actual, value.Raw())
		}

		assert.Equal(t, []interface{}{}, actual)
		assert.Equal(t, object.Raw(), map[string]interface{}{
			"foo":  "bar",
			"baz":  true,
			"qux":  -1.0,
			"quux": 2.0,
		})

		for _, value := range foundValues {
			value.chain.assert(t, success)
		}
		object.chain.assert(t, success)
	})

	t.Run("empty object", func(t *testing.T) {
		reporter := newMockReporter(t)
		object := NewObject(reporter, map[string]interface{}{})

		foundValues := object.FindAll(func(key string, value *Value) bool {
			return value.Number().Raw() == 3.0
		})

		actual := []interface{}{}
		for _, value := range foundValues {
			actual = append(actual, value.Raw())
		}

		assert.Equal(t, []interface{}{}, actual)
		assert.Equal(t, object.Raw(), map[string]interface{}{})

		for _, value := range foundValues {
			value.chain.assert(t, success)
		}
		object.chain.assert(t, success)
	})

	t.Run("predicate returns true, assertion fails, no match", func(t *testing.T) {
		reporter := newMockReporter(t)
		object := NewObject(reporter, map[string]interface{}{
			"foo": 1,
			"bar": 2,
		})

		foundValues := object.FindAll(func(key string, value *Value) bool {
			value.String()
			return true
		})

		actual := []interface{}{}
		for _, value := range foundValues {
			actual = append(actual, value.Raw())
		}

		assert.Equal(t, []interface{}{}, actual)
		assert.Equal(t, object.Raw(), map[string]interface{}{
			"foo": 1.0,
			"bar": 2.0,
		})

		for _, value := range foundValues {
			value.chain.assert(t, success)
		}
		object.chain.assert(t, success)
	})

	t.Run("predicate returns true, assertion fails, have matches", func(t *testing.T) {
		reporter := newMockReporter(t)
		object := NewObject(reporter, map[string]interface{}{
			"foo":  "bar",
			"baz":  1,
			"qux":  2,
			"quux": "corge",
		})

		foundValues := object.FindAll(func(key string, value *Value) bool {
			value.String()
			return true
		})

		actual := []interface{}{}
		for _, value := range foundValues {
			actual = append(actual, value.Raw())
		}

		assert.Equal(t, []interface{}{"bar", "corge"}, actual)
		assert.Equal(t, object.Raw(), map[string]interface{}{
			"foo":  "bar",
			"baz":  1.0,
			"qux":  2.0,
			"quux": "corge",
		})

		for _, value := range foundValues {
			value.chain.assert(t, success)
		}
		object.chain.assert(t, success)
	})

	t.Run("invalid argument", func(t *testing.T) {
		reporter := newMockReporter(t)
		object := NewObject(reporter, map[string]interface{}{
			"foo": 1,
			"bar": 2,
		})

		foundValues := object.FindAll(nil)

		actual := []interface{}{}
		for _, value := range foundValues {
			actual = append(actual, value.Raw())
		}

		assert.Equal(t, []interface{}{}, actual)
		assert.Equal(t, object.Raw(), map[string]interface{}{
			"foo": 1.0,
			"bar": 2.0,
		})

		for _, value := range foundValues {
			value.chain.assert(t, failure)
		}
		object.chain.assert(t, failure)
	})
}

func TestObject_NotFind(t *testing.T) {
	t.Run("no match", func(t *testing.T) {
		reporter := newMockReporter(t)
		object := NewObject(reporter, map[string]interface{}{
			"foo":  "bar",
			"baz":  true,
			"qux":  -1,
			"quux": 2,
		})

		afterObject := object.NotFind(func(key string, value *Value) bool {
			return key == "corge"
		})

		assert.Same(t, object, afterObject)
		object.chain.assert(t, success)
	})

	t.Run("have match", func(t *testing.T) {
		reporter := newMockReporter(t)
		object := NewObject(reporter, map[string]interface{}{
			"foo":  "bar",
			"baz":  true,
			"qux":  -1,
			"quux": 2,
		})

		afterObject := object.NotFind(func(key string, value *Value) bool {
			return key == "qux"
		})

		assert.Same(t, object, afterObject)
		object.chain.assert(t, failure)
	})

	t.Run("empty object", func(t *testing.T) {
		reporter := newMockReporter(t)
		object := NewObject(reporter, map[string]interface{}{})

		afterObject := object.NotFind(func(key string, value *Value) bool {
			return key == "corge"
		})

		assert.Same(t, object, afterObject)
		object.chain.assert(t, success)
	})

	t.Run("predicate returns true, assertion fails, no match", func(t *testing.T) {
		reporter := newMockReporter(t)
		object := NewObject(reporter, map[string]interface{}{
			"foo": 1,
			"bar": 2,
		})

		afterObject := object.NotFind(func(key string, value *Value) bool {
			value.String()
			return true
		})

		assert.Same(t, object, afterObject)
		object.chain.assert(t, success)
	})

	t.Run("predicate returns true, assertion fails, have match", func(t *testing.T) {
		reporter := newMockReporter(t)
		object := NewObject(reporter, map[string]interface{}{
			"foo": 1,
			"bar": 2,
			"baz": "str",
		})

		afterObject := object.NotFind(func(key string, value *Value) bool {
			value.String()
			return true
		})

		assert.Same(t, object, afterObject)
		object.chain.assert(t, failure)
	})

	t.Run("invalid argument", func(t *testing.T) {
		reporter := newMockReporter(t)
		object := NewObject(reporter, map[string]interface{}{
			"foo": 1,
			"bar": 2,
		})

		afterObject := object.NotFind(nil)

		assert.Same(t, object, afterObject)
		object.chain.assert(t, failure)
	})
}<|MERGE_RESOLUTION|>--- conflicted
+++ resolved
@@ -166,13 +166,8 @@
 		var target map[string]interface{}
 		value.Decode(&target)
 
-<<<<<<< HEAD
-		value.chain.assertNotFailed(t)
-		assert.Equal(t, m, target)
-=======
 		value.chain.assert(t, success)
 		assert.Equal(t, target, m)
->>>>>>> 01227cf4
 	})
 
 	t.Run("target is struct", func(t *testing.T) {
@@ -288,28 +283,6 @@
 		},
 	}
 
-<<<<<<< HEAD
-	assert.Equal(t, map[string]interface{}{
-		"foo": 123.0,
-		"bar": []interface{}{"456", 789.0},
-		"baz": map[string]interface{}{
-			"a": "b",
-		},
-	}, value.Raw())
-	value.chain.assertNotFailed(t)
-	value.chain.clearFailed()
-
-	assert.Equal(t,
-		map[string]interface{}{
-			"foo": 123.0,
-			"bar": []interface{}{"456", 789.0},
-			"baz": map[string]interface{}{
-				"a": "b",
-			},
-		}, value.Path("$").Raw())
-	value.chain.assertNotFailed(t)
-	value.chain.clearFailed()
-=======
 	assert.Equal(t, m, value.Raw())
 	value.chain.assert(t, success)
 	value.chain.clear()
@@ -317,7 +290,6 @@
 	assert.Equal(t, m, value.Path("$").Raw())
 	value.chain.assert(t, success)
 	value.chain.clear()
->>>>>>> 01227cf4
 
 	value.Schema(`{"type": "object"}`)
 	value.chain.assert(t, success)
@@ -335,15 +307,6 @@
 	value.chain.assert(t, success)
 	value.chain.clear()
 
-<<<<<<< HEAD
-	assert.Equal(t, values[0], value.Value("foo").Raw())
-	value.chain.assertNotFailed(t)
-	value.chain.clearFailed()
-
-	assert.Equal(t, values[1], value.Value("bar").Raw())
-	value.chain.assertNotFailed(t)
-	value.chain.clearFailed()
-=======
 	assert.Equal(t, m["foo"], value.Value("foo").Raw())
 	value.chain.assert(t, success)
 	value.chain.clear()
@@ -351,7 +314,6 @@
 	assert.Equal(t, m["bar"], value.Value("bar").Raw())
 	value.chain.assert(t, success)
 	value.chain.clear()
->>>>>>> 01227cf4
 
 	assert.Equal(t, m["baz"], value.Value("baz").Raw())
 	value.chain.assert(t, success)
@@ -449,15 +411,9 @@
 		value.chain.assert(t, success)
 		value.chain.clear()
 
-<<<<<<< HEAD
-		value.IsEqual(map[string]interface{}{"foo": 456})
-		value.chain.assertFailed(t)
-		value.chain.clearFailed()
-=======
 		value.IsEqual(map[string]interface{}{"foo": 456.0})
 		value.chain.assert(t, failure)
 		value.chain.clear()
->>>>>>> 01227cf4
 
 		value.NotEqual(map[string]interface{}{"foo": 456.0})
 		value.chain.assert(t, success)
