package httpexpect

import (
	"encoding/json"
	"errors"
	"fmt"
	"math/big"
)

// Number provides methods to inspect attached float64 value
// (Go representation of JSON number).
type Number struct {
	noCopy noCopy
	chain  *chain
	value  *big.Float
}

// NewNumber returns a new Number instance.
//
// If reporter is nil, the function panics.
//
// Example:
//
//	number := NewNumber(t, 123.4)
func NewNumber(reporter Reporter, value float64) *Number {
	return newNumber(newChainWithDefaults("Number()", reporter), value)
}

// NewNumberC returns a new Number instance with config.
//
// Requirements for config are same as for WithConfig function.
//
// Example:
//
//	number := NewNumberC(config, 123.4)
func NewNumberC(config Config, value float64) *Number {
	return newNumber(newChainWithConfig("Number()", config.withDefaults()), value)
}

func newNumber(parent *chain, val interface{}) *Number {
	number, _ := canonNumber(parent, val)
	return &Number{chain: parent.clone(), value: number}
}

// Raw returns underlying value attached to Number.
// This is the value originally passed to NewNumber.
//
// Example:
//
//	number := NewNumber(t, 123.4)
//	assert.Equal(t, 123.4, number.Raw())
//
// Deprecated: Use AsFloat() instead.
func (n *Number) Raw() float64 {
	value, _ := n.value.Float64()
	return value
}

// Decode unmarshals the underlying value attached to the Number to a target variable.
// target should be one of these:
//
//   - pointer to an empty interface
//   - pointer to any integer or floating type
//
// Example:
//
//	value := NewNumber(t, 123)
//
//	var target interface{}
//	valude.decode(&target)
//
//	assert.Equal(t, 123, target)
func (n *Number) Decode(target interface{}) *Number {
	opChain := n.chain.enter("Decode()")
	defer opChain.leave()

	if opChain.failed() {
		return n
	}

	canonNumberDecode(opChain, *n.value, target)
	return n
}

// Alias is similar to Value.Alias.
func (n *Number) Alias(name string) *Number {
	opChain := n.chain.enter("Alias(%q)", name)
	defer opChain.leave()

	n.chain.setAlias(name)
	return n
}

// Path is similar to Value.Path.
func (n *Number) Path(path string) *Value {
	opChain := n.chain.enter("Path(%q)", path)
	defer opChain.leave()

	return jsonPath(opChain, json.Number(n.value.String()), path)
}

// Schema is similar to Value.Schema.
func (n *Number) Schema(schema interface{}) *Number {
	opChain := n.chain.enter("Schema()")
	defer opChain.leave()

	jsonSchema(opChain, json.Number(n.value.String()), schema)
	return n
}

// IsEqual succeeds if number is equal to given value.
//
// value should have numeric type convertible to float64. Before comparison,
// it is converted to float64.
//
// Example:
//
//	number := NewNumber(t, 123)
//	number.IsEqual(float64(123))
//	number.IsEqual(int32(123))
func (n *Number) IsEqual(value interface{}) *Number {
	opChain := n.chain.enter("IsEqual()")
	defer opChain.leave()

	if opChain.failed() {
		return n
	}

	num, ok := canonNumber(opChain, value)
	if !ok {
		opChain.fail(AssertionFailure{
			Type:     AssertEqual,
			Actual:   &AssertionValue{n.value},
			Expected: &AssertionValue{num},
			Errors: []error{
				errors.New("expected: numbers are equal"),
			},
		})
		return n
	}

	if n.value == nil || n.value.Cmp(num) != 0 {
		opChain.fail(AssertionFailure{
			Type:     AssertEqual,
			Actual:   &AssertionValue{n.value},
			Expected: &AssertionValue{num},
			Errors: []error{
				errors.New("expected: numbers are equal"),
			},
		})
	}

	return n
}

// NotEqual succeeds if number is not equal to given value.
//
// value should have numeric type convertible to float64. Before comparison,
// it is converted to float64.
//
// Example:
//
//	number := NewNumber(t, 123)
//	number.NotEqual(float64(321))
//	number.NotEqual(int32(321))
func (n *Number) NotEqual(value interface{}) *Number {
	opChain := n.chain.enter("NotEqual()")
	defer opChain.leave()

	if opChain.failed() {
		return n
	}

	// n is nil (NaN) && value is NaN
	if n.value == nil {
		return n
	}

	// n is not nil && value is NaN
	if n.value != nil && value != value {
		return n
	}

	num, _ := canonNumber(opChain, value)

	if n.value.Cmp(num) == 0 {
		opChain.fail(AssertionFailure{
			Type:     AssertNotEqual,
			Actual:   &AssertionValue{n.value},
			Expected: &AssertionValue{num},
			Errors: []error{
				errors.New("expected: numbers are non-equal"),
			},
		})
	}

	return n
}

// Deprecated: use IsEqual instead.
func (n *Number) Equal(value interface{}) *Number {
	return n.IsEqual(value)
}

// InDelta succeeds if two numerals are within delta of each other.
//
// Example:
//
//	number := NewNumber(t, 123.0)
//	number.InDelta(123.2, 0.3)
func (n *Number) InDelta(value, delta interface{}) *Number {
	opChain := n.chain.enter("InDelta()")
	defer opChain.leave()

	if opChain.failed() {
		return n
	}

<<<<<<< HEAD
	num, ok := canonNumber(opChain, value)
	del, okDel := canonNumber(opChain, delta)

	if !ok || !okDel || delta != delta || value != value || n.value == nil {
=======
	if math.IsNaN(delta) {
		opChain.fail(AssertionFailure{
			Type: AssertUsage,
			Errors: []error{
				errors.New("unexpected NaN delta argument"),
			},
		})
		return n
	}

	if math.IsNaN(n.value) || math.IsNaN(value) {
>>>>>>> d0cfaf98
		opChain.fail(AssertionFailure{
			Type:     AssertEqual,
			Actual:   &AssertionValue{n.value},
			Expected: &AssertionValue{value},
			Delta:    &AssertionValue{delta},
			Errors: []error{
				errors.New("expected: numbers are comparable"),
			},
		})
		return n
	}

	diff := big.NewFloat(0).Sub(n.value, num)

	if diff.Cmp(del) == 1 || diff.Cmp(del.Neg(del)) == -1 {
		opChain.fail(AssertionFailure{
			Type:     AssertEqual,
			Actual:   &AssertionValue{n.value},
			Expected: &AssertionValue{value},
			Delta:    &AssertionValue{delta},
			Errors: []error{
				errors.New("expected: numbers lie within delta"),
			},
		})
		return n
	}

	return n
}

// NotInDelta succeeds if two numerals are not within delta of each other.
//
// Example:
//
//	number := NewNumber(t, 123.0)
//	number.NotInDelta(123.2, 0.1)
func (n *Number) NotInDelta(value, delta interface{}) *Number {
	opChain := n.chain.enter("NotInDelta()")
	defer opChain.leave()

	if opChain.failed() {
		return n
	}

<<<<<<< HEAD
	num, ok := canonNumber(opChain, value)
	del, okDel := canonNumber(opChain, delta)

	if !ok || !okDel || delta != delta || value != value || n.value == nil {
=======
	if math.IsNaN(delta) {
		opChain.fail(AssertionFailure{
			Type: AssertUsage,
			Errors: []error{
				errors.New("unexpected NaN delta argument"),
			},
		})
		return n
	}

	if math.IsNaN(n.value) || math.IsNaN(value) {
>>>>>>> d0cfaf98
		opChain.fail(AssertionFailure{
			Type:     AssertNotEqual,
			Actual:   &AssertionValue{n.value},
			Expected: &AssertionValue{value},
			Delta:    &AssertionValue{delta},
			Errors: []error{
				errors.New("expected: numbers are comparable"),
			},
		})
		return n
	}

	diff := big.NewFloat(0).Sub(n.value, num)

	if diff.Cmp(del) != 1 && diff.Cmp(del.Neg(del)) != -1 {
		opChain.fail(AssertionFailure{
			Type:     AssertNotEqual,
			Actual:   &AssertionValue{n.value},
			Expected: &AssertionValue{value},
			Delta:    &AssertionValue{delta},
			Errors: []error{
				errors.New("expected: numbers do not lie within delta"),
			},
		})
		return n
	}
	return n
}

// Deprecated: use InDelta instead.
func (n *Number) EqualDelta(value, delta float64) *Number {
	return n.InDelta(value, delta)
}

// Deprecated: use NotInDelta instead.
func (n *Number) NotEqualDelta(value, delta float64) *Number {
	return n.NotInDelta(value, delta)
}

// InDeltaRelative succeeds if two numbers are within relative delta of each other.
//
// The relative delta is expressed as a decimal. For example, to determine if a number
// and a value are within 1% of each other, use 0.01.
//
// A number and a value are within relative delta if
// Abs(number-value) / Abs(number) < relative delta.
//
// Please note that number, value, and delta can't be NaN, number and value can't
// be opposite Inf and delta cannot be Inf.
//
// Example:
//
//	number := NewNumber(t, 123.0)
//	number.InDeltaRelative(126.5, 0.03)
func (n *Number) InDeltaRelative(value, delta float64) *Number {
	opChain := n.chain.enter("InDeltaRelative()")
	defer opChain.leave()

	if opChain.failed() {
		return n
	}

	if math.IsNaN(delta) || math.IsInf(delta, 0) {
		opChain.fail(AssertionFailure{
			Type: AssertUsage,
			Errors: []error{
				fmt.Errorf("unexpected non-number delta argument: %v", delta),
			},
		})
		return n
	}

	if delta < 0 {
		opChain.fail(AssertionFailure{
			Type: AssertUsage,
			Errors: []error{
				fmt.Errorf("unexpected negative delta argument: %v", delta),
			},
		})
		return n
	}

	// Fail if any of the numbers is NaN with specific error message
	anyNumIsNaN := math.IsNaN(n.value) || math.IsNaN(value)
	if anyNumIsNaN {
		var assertionErrors []error
		assertionErrors = append(
			assertionErrors,
			errors.New("expected: can compare values with relative delta"),
		)
		if math.IsNaN(n.value) {
			assertionErrors = append(
				assertionErrors,
				errors.New("actual value is NaN"),
			)
		}
		if math.IsNaN(value) {
			assertionErrors = append(
				assertionErrors,
				errors.New("expected value is NaN"),
			)
		}
		opChain.fail(AssertionFailure{
			Type:     AssertEqual,
			Actual:   &AssertionValue{n.value},
			Expected: &AssertionValue{value},
			Delta:    &AssertionValue{relativeDelta(delta)},
			Errors:   assertionErrors,
		})
		return n
	}

	// Pass if number and value are +-Inf and equal,
	// regardless if delta is 0 or positive number
	sameInfNumCheck := math.IsInf(n.value, 0) && math.IsInf(value, 0) && value == n.value
	if sameInfNumCheck {
		return n
	}

	// Fail if number and value are +=Inf and unequal with specific error message
	diffInfNumCheck := math.IsInf(n.value, 0) && math.IsInf(value, 0) && value != n.value
	if diffInfNumCheck {
		var assertionErrors []error
		assertionErrors = append(
			assertionErrors,
			errors.New("expected: can compare values with relative delta"),
			errors.New("actual value and expected value are opposite Infs"),
		)
		opChain.fail(AssertionFailure{
			Type:     AssertEqual,
			Actual:   &AssertionValue{n.value},
			Expected: &AssertionValue{value},
			Delta:    &AssertionValue{relativeDelta(delta)},
			Errors:   assertionErrors,
		})
		return n
	}

	// Normal comparison after filtering out all corner cases
	deltaRelativeError := deltaRelativeErrorCheck(true, n.value, value, delta)
	if deltaRelativeError {
		opChain.fail(AssertionFailure{
			Type:     AssertEqual,
			Actual:   &AssertionValue{n.value},
			Expected: &AssertionValue{value},
			Delta:    &AssertionValue{relativeDelta(delta)},
			Errors: []error{
				errors.New("expected: numbers lie within relative delta"),
			},
		})
		return n
	}

	return n
}

// NotInDeltaRelative succeeds if two numbers aren't within relative delta of each other.
//
// The relative delta is expressed as a decimal. For example, to determine if a number
// and a value are within 1% of each other, use 0.01.
//
// A number and a value are within relative delta if
// Abs(number-value) / Abs(number) < relative delta.
//
// Please note that number, value, and delta can't be NaN, number and value can't
// be opposite Inf and delta cannot be Inf.
//
// Example:
//
//	number := NewNumber(t, 123.0)
//	number.NotInDeltaRelative(126.5, 0.01)
func (n *Number) NotInDeltaRelative(value, delta float64) *Number {
	opChain := n.chain.enter("NotInDeltaRelative()")
	defer opChain.leave()

	if opChain.failed() {
		return n
	}

	if math.IsNaN(delta) || math.IsInf(delta, 0) {
		opChain.fail(AssertionFailure{
			Type: AssertUsage,
			Errors: []error{
				fmt.Errorf("unexpected non-number delta argument: %v", delta),
			},
		})
		return n
	}

	if delta < 0 {
		opChain.fail(AssertionFailure{
			Type: AssertUsage,
			Errors: []error{
				fmt.Errorf("unexpected negative delta argument: %v", delta),
			},
		})
		return n
	}

	// Fail if any of the numbers is NaN with specific error message
	anyNumIsNaN := math.IsNaN(n.value) || math.IsNaN(value)
	if anyNumIsNaN {
		var assertionErrors []error
		assertionErrors = append(
			assertionErrors,
			errors.New("expected: can compare values with relative delta"),
		)
		if math.IsNaN(n.value) {
			assertionErrors = append(
				assertionErrors,
				errors.New("actual value is NaN"),
			)
		}
		if math.IsNaN(value) {
			assertionErrors = append(
				assertionErrors,
				errors.New("expected value is NaN"),
			)
		}
		opChain.fail(AssertionFailure{
			Type:     AssertEqual,
			Actual:   &AssertionValue{n.value},
			Expected: &AssertionValue{value},
			Delta:    &AssertionValue{relativeDelta(delta)},
			Errors:   assertionErrors,
		})
		return n
	}

	// Fail if number and value are +-Inf and equal,
	// regardless if delta is 0 or positive number
	sameInfNumCheck := math.IsInf(n.value, 0) && math.IsInf(value, 0) && value == n.value
	if sameInfNumCheck {
		opChain.fail(AssertionFailure{
			Type:     AssertEqual,
			Actual:   &AssertionValue{n.value},
			Expected: &AssertionValue{value},
			Delta:    &AssertionValue{relativeDelta(delta)},
			Errors: []error{
				errors.New("expected: numbers lie within relative delta"),
			},
		})
		return n
	}

	// Pass if number and value are +=Inf and unequal
	diffInfNumCheck := math.IsInf(n.value, 0) && math.IsInf(value, 0) && value != n.value
	if diffInfNumCheck {
		return n
	}

	// Normal comparison after filtering out all corner cases
	deltaRelativeError := deltaRelativeErrorCheck(false, n.value, value, delta)
	if deltaRelativeError {
		opChain.fail(AssertionFailure{
			Type:     AssertEqual,
			Actual:   &AssertionValue{n.value},
			Expected: &AssertionValue{value},
			Delta:    &AssertionValue{relativeDelta(delta)},
			Errors: []error{
				errors.New("expected: numbers lie within relative delta"),
			},
		})
		return n
	}

	return n
}

// InRange succeeds if number is within given range [min; max].
//
// min and max should have numeric type convertible to float64. Before comparison,
// they are converted to float64.
//
// Example:
//
//	number := NewNumber(t, 123)
//	number.InRange(float32(100), int32(200))  // success
//	number.InRange(100, 200)                  // success
//	number.InRange(123, 123)                  // success
func (n *Number) InRange(min, max interface{}) *Number {
	opChain := n.chain.enter("InRange()")
	defer opChain.leave()

	if opChain.failed() {
		return n
	}

	a, ok := canonNumber(opChain, min)
	if !ok {
		return n
	}

	b, ok := canonNumber(opChain, max)
	if !ok {
		return n
	}

	if n.value.Cmp(a) < 0 || n.value.Cmp(b) > 0 {
		opChain.fail(AssertionFailure{
			Type:     AssertInRange,
			Actual:   &AssertionValue{n.value},
			Expected: &AssertionValue{AssertionRange{min, max}},
			Errors: []error{
				errors.New("expected: number is within given range"),
			},
		})
	}

	return n
}

// NotInRange succeeds if number is not within given range [min; max].
//
// min and max should have numeric type convertible to float64. Before comparison,
// they are converted to float64.
//
// Example:
//
//	number := NewNumber(t, 100)
//	number.NotInRange(0, 99)
//	number.NotInRange(101, 200)
func (n *Number) NotInRange(min, max interface{}) *Number {
	opChain := n.chain.enter("NotInRange()")
	defer opChain.leave()

	if opChain.failed() {
		return n
	}

	a, ok := canonNumber(opChain, min)
	if !ok {
		return n
	}

	b, ok := canonNumber(opChain, max)
	if !ok {
		return n
	}

	if n.value.Cmp(a) >= 0 && n.value.Cmp(b) <= 0 {
		opChain.fail(AssertionFailure{
			Type:     AssertNotInRange,
			Actual:   &AssertionValue{n.value},
			Expected: &AssertionValue{AssertionRange{min, max}},
			Errors: []error{
				errors.New("expected: number is not within given range"),
			},
		})
	}

	return n
}

// InList succeeds if the number is equal to one of the values from given list
// of numbers. Before comparison, each value is converted to canonical form.
//
// Each value should be numeric type convertible to float64. If at least one
// value has wrong type, failure is reported.
//
// Example:
//
//	number := NewNumber(t, 123)
//	number.InList(float64(123), int32(123))
func (n *Number) InList(values ...interface{}) *Number {
	opChain := n.chain.enter("IsList()")
	defer opChain.leave()

	if opChain.failed() {
		return n
	}

	if len(values) == 0 {
		opChain.fail(AssertionFailure{
			Type: AssertUsage,
			Errors: []error{
				errors.New("unexpected empty list argument"),
			},
		})
		return n
	}

	var isListed bool
	for _, v := range values {
		num, ok := canonNumber(opChain, v)
		if !ok {
			return n
		}

		if n.value.Cmp(num) == 0 {
			isListed = true
			// continue loop to check that all values are correct
		}
	}

	if !isListed {
		opChain.fail(AssertionFailure{
			Type:     AssertBelongs,
			Actual:   &AssertionValue{n.value},
			Expected: &AssertionValue{AssertionList(values)},
			Errors: []error{
				errors.New("expected: number is equal to one of the values"),
			},
		})
	}

	return n
}

// NotInList succeeds if the number is not equal to any of the values from given
// list of numbers. Before comparison, each value is converted to canonical form.
//
// Each value should be numeric type convertible to float64. If at least one
// value has wrong type, failure is reported.
//
// Example:
//
//	number := NewNumber(t, 123)
//	number.NotInList(float64(456), int32(456))
func (n *Number) NotInList(values ...interface{}) *Number {
	opChain := n.chain.enter("NotInList()")
	defer opChain.leave()

	if opChain.failed() {
		return n
	}

	if len(values) == 0 {
		opChain.fail(AssertionFailure{
			Type: AssertUsage,
			Errors: []error{
				errors.New("unexpected empty list argument"),
			},
		})
		return n
	}

	for _, v := range values {
		num, ok := canonNumber(opChain, v)
		if !ok {
			return n
		}

		if n.value.Cmp(num) == 0 {
			opChain.fail(AssertionFailure{
				Type:     AssertNotBelongs,
				Actual:   &AssertionValue{n.value},
				Expected: &AssertionValue{AssertionList(values)},
				Errors: []error{
					errors.New("expected: number is not equal to any of the values"),
				},
			})
			return n
		}
	}

	return n
}

// Gt succeeds if number is greater than given value.
//
// value should have numeric type convertible to float64. Before comparison,
// it is converted to float64.
//
// Example:
//
//	number := NewNumber(t, 123)
//	number.Gt(float64(122))
//	number.Gt(int32(122))
func (n *Number) Gt(value interface{}) *Number {
	opChain := n.chain.enter("Gt()")
	defer opChain.leave()

	if opChain.failed() {
		return n
	}

	num, ok := canonNumber(opChain, value)
	if !ok {
		return n
	}

	if n.value.Cmp(num) <= 0 {
		opChain.fail(AssertionFailure{
			Type:     AssertGt,
			Actual:   &AssertionValue{n.value},
			Expected: &AssertionValue{num},
			Errors: []error{
				errors.New("expected: number is larger than given value"),
			},
		})
	}

	return n
}

// Ge succeeds if number is greater than or equal to given value.
//
// value should have numeric type convertible to float64. Before comparison,
// it is converted to float64.
//
// Example:
//
//	number := NewNumber(t, 123)
//	number.Ge(float64(122))
//	number.Ge(int32(122))
func (n *Number) Ge(value interface{}) *Number {
	opChain := n.chain.enter("Ge()")
	defer opChain.leave()

	if opChain.failed() {
		return n
	}

	num, ok := canonNumber(opChain, value)
	if !ok {
		return n
	}

	if n.value.Cmp(num) < 0 {
		opChain.fail(AssertionFailure{
			Type:     AssertGe,
			Actual:   &AssertionValue{n.value},
			Expected: &AssertionValue{num},
			Errors: []error{
				errors.New("expected: number is larger than or equal to given value"),
			},
		})
	}

	return n
}

// Lt succeeds if number is lesser than given value.
//
// value should have numeric type convertible to float64. Before comparison,
// it is converted to float64.
//
// Example:
//
//	number := NewNumber(t, 123)
//	number.Lt(float64(124))
//	number.Lt(int32(124))
func (n *Number) Lt(value interface{}) *Number {
	opChain := n.chain.enter("Lt()")
	defer opChain.leave()

	if opChain.failed() {
		return n
	}

	num, ok := canonNumber(opChain, value)
	if !ok {
		return n
	}

	if n.value.Cmp(num) >= 0 {
		opChain.fail(AssertionFailure{
			Type:     AssertLt,
			Actual:   &AssertionValue{n.value},
			Expected: &AssertionValue{num},
			Errors: []error{
				errors.New("expected: number is less than given value"),
			},
		})
	}

	return n
}

// Le succeeds if number is lesser than or equal to given value.
//
// value should have numeric type convertible to float64. Before comparison,
// it is converted to float64.
//
// Example:
//
//	number := NewNumber(t, 123)
//	number.Le(float64(124))
//	number.Le(int32(124))
func (n *Number) Le(value interface{}) *Number {
	opChain := n.chain.enter("Le()")
	defer opChain.leave()

	if opChain.failed() {
		return n
	}

	num, ok := canonNumber(opChain, value)
	if !ok {
		return n
	}

	if n.value.Cmp(num) > 0 {
		opChain.fail(AssertionFailure{
			Type:     AssertLe,
			Actual:   &AssertionValue{n.value},
			Expected: &AssertionValue{num},
			Errors: []error{
				errors.New("expected: number is less than or equal to given value"),
			},
		})
	}

	return n
}

// IsInt succeeds if number is a signed integer of the specified bit width
// as an optional argument.
//
// Bits argument defines maximum allowed bitness for the given number.
// If bits is omitted, boundary check is omitted too.
//
// Example:
//
//	number := NewNumber(t, 1000000)
//	number.IsInt()   // success
//	number.IsInt(32) // success
//	number.IsInt(16) // failure
//
//	number := NewNumber(t, -1000000)
//	number.IsInt()   // success
//	number.IsInt(32) // success
//	number.IsInt(16) // failure
//
//	number := NewNumber(t, 0.5)
//	number.IsInt()   // failure
func (n *Number) IsInt(bits ...int) *Number {
	opChain := n.chain.enter("IsInt()")
	defer opChain.leave()

	if opChain.failed() {
		return n
	}

	if len(bits) > 1 {
		opChain.fail(AssertionFailure{
			Type: AssertUsage,
			Errors: []error{
				errors.New("unexpected multiple bits arguments"),
			},
		})
		return n
	}

	if len(bits) == 1 && bits[0] <= 0 {
		opChain.fail(AssertionFailure{
			Type: AssertUsage,
			Errors: []error{
				errors.New("unexpected non-positive bits argument"),
			},
		})
		return n
	}

	if n.value == nil {
		opChain.fail(AssertionFailure{
			Type:   AssertValid,
			Actual: &AssertionValue{n.value},
			Errors: []error{
				errors.New("expected: number is not NaN"),
			},
		})
		return n
	}

	inum, acc := n.value.Int(nil)
	if !(acc == big.Exact) {
		opChain.fail(AssertionFailure{
			Type:   AssertValid,
			Actual: &AssertionValue{n.value},
			Errors: []error{
				errors.New("expected: number is signed integer"),
			},
		})
		return n
	}

	if len(bits) > 0 {
		bitSize := bits[0]

		imax := new(big.Int)
		imax.Lsh(big.NewInt(1), uint(bitSize-1))
		imax.Sub(imax, big.NewInt(1))
		imin := new(big.Int)
		imin.Neg(imax)
		imin.Sub(imin, big.NewInt(1))
		if inum.Cmp(imin) < 0 || inum.Cmp(imax) > 0 {
			opChain.fail(AssertionFailure{
				Type:   AssertInRange,
				Actual: &AssertionValue{n.value},
				Expected: &AssertionValue{AssertionRange{
					Min: intBoundary{imin, -1, bitSize - 1},
					Max: intBoundary{imax, +1, bitSize - 1},
				}},
				Errors: []error{
					fmt.Errorf("expected: number is %d-bit signed integer", bitSize),
				},
			})
			return n
		}
	}

	return n
}

// NotInt succeeds if number is not a signed integer of the specified bit
// width as an optional argument.
//
// Bits argument defines maximum allowed bitness for the given number.
// If bits is omitted, boundary check is omitted too.
//
// Example:
//
//	number := NewNumber(t, 1000000)
//	number.NotInt()   // failure
//	number.NotInt(32) // failure
//	number.NotInt(16) // success
//
//	number := NewNumber(t, -1000000)
//	number.NotInt()   // failure
//	number.NotInt(32) // failure
//	number.NotInt(16) // success
//
//	number := NewNumber(t, 0.5)
//	number.NotInt()   // success
func (n *Number) NotInt(bits ...int) *Number {
	opChain := n.chain.enter("NotInt()")
	defer opChain.leave()

	if opChain.failed() {
		return n
	}

	if n.value == nil {
		return n
	}

	if len(bits) > 1 {
		opChain.fail(AssertionFailure{
			Type: AssertUsage,
			Errors: []error{
				errors.New("unexpected multiple bits arguments"),
			},
		})
		return n
	}

	if len(bits) == 1 && bits[0] <= 0 {
		opChain.fail(AssertionFailure{
			Type: AssertUsage,
			Errors: []error{
				errors.New("unexpected non-positive bits argument"),
			},
		})
		return n
	}

	inum, acc := n.value.Int(nil)
	if acc == big.Exact {
		if len(bits) == 0 {
			opChain.fail(AssertionFailure{
				Type:   AssertValid,
				Actual: &AssertionValue{n.value},
				Errors: []error{
					errors.New("expected: number is not signed integer"),
				},
			})
			return n
		}

		bitSize := bits[0]
		imax := new(big.Int)
		imax.Lsh(big.NewInt(1), uint(bitSize-1))
		imax.Sub(imax, big.NewInt(1))
		imin := new(big.Int)
		imin.Neg(imax)
		imin.Sub(imin, big.NewInt(1))
		if !(inum.Cmp(imin) < 0 || inum.Cmp(imax) > 0) {
			opChain.fail(AssertionFailure{
				Type:   AssertNotInRange,
				Actual: &AssertionValue{n.value},
				Expected: &AssertionValue{AssertionRange{
					Min: intBoundary{imin, -1, bitSize - 1},
					Max: intBoundary{imax, +1, bitSize - 1},
				}},
				Errors: []error{
					fmt.Errorf(
						"expected: number doesn't fit %d-bit signed integer",
						bitSize),
				},
			})
			return n
		}
	}

	return n
}

// IsUint succeeds if number is an unsigned integer of the specified bit
// width as an optional argument.
//
// Bits argument defines maximum allowed bitness for the given number.
// If bits is omitted, boundary check is omitted too.
//
// Example:
//
//	number := NewNumber(t, 1000000)
//	number.IsUint()   // success
//	number.IsUint(32) // success
//	number.IsUint(16) // failure
//
//	number := NewNumber(t, -1000000)
//	number.IsUint()   // failure
//	number.IsUint(32) // failure
//	number.IsUint(16) // failure
//
//	number := NewNumber(t, 0.5)
//	number.IsUint()   // failure
func (n *Number) IsUint(bits ...int) *Number {
	opChain := n.chain.enter("IsUint()")
	defer opChain.leave()

	if opChain.failed() {
		return n
	}

	if len(bits) > 1 {
		opChain.fail(AssertionFailure{
			Type: AssertUsage,
			Errors: []error{
				errors.New("unexpected multiple bits arguments"),
			},
		})
		return n
	}

	if len(bits) == 1 && bits[0] <= 0 {
		opChain.fail(AssertionFailure{
			Type: AssertUsage,
			Errors: []error{
				errors.New("unexpected non-positive bits argument"),
			},
		})
		return n
	}

	if n.value == nil {
		opChain.fail(AssertionFailure{
			Type:   AssertValid,
			Actual: &AssertionValue{n.value},
			Errors: []error{
				errors.New("expected: number is not NaN"),
			},
		})
		return n
	}

	inum, acc := n.value.Int(nil)
	if !(acc == big.Exact) {
		opChain.fail(AssertionFailure{
			Type:   AssertValid,
			Actual: &AssertionValue{n.value},
			Errors: []error{
				errors.New("expected: number is unsigned integer"),
			},
		})
		return n
	}

	imin := big.NewInt(0)
	if inum.Cmp(imin) < 0 {
		opChain.fail(AssertionFailure{
			Type:   AssertValid,
			Actual: &AssertionValue{n.value},
			Errors: []error{
				errors.New("expected: number is unsigned integer"),
			},
		})
		return n
	}

	if len(bits) > 0 {
		bitSize := bits[0]
		imax := new(big.Int)
		imax.Lsh(big.NewInt(1), uint(bitSize))
		imax.Sub(imax, big.NewInt(1))
		if inum.Cmp(imax) > 0 {
			opChain.fail(AssertionFailure{
				Type:   AssertInRange,
				Actual: &AssertionValue{n.value},
				Expected: &AssertionValue{AssertionRange{
					Min: intBoundary{imin, 0, 0},
					Max: intBoundary{imax, +1, bitSize},
				}},
				Errors: []error{
					fmt.Errorf("expected: number fits %d-bit unsigned integer", bitSize),
				},
			})
			return n
		}
	}

	return n
}

// NotUint succeeds if number is not an unsigned integer of the specified bit
// width as an optional argument.
//
// Bits argument defines maximum allowed bitness for the given number.
// If bits is omitted, boundary check is omitted too.
//
// Example:
//
//	number := NewNumber(t, 1000000)
//	number.NotUint()   // failure
//	number.NotUint(32) // failure
//	number.NotUint(16) // success
//
//	number := NewNumber(t, -1000000)
//	number.NotUint()   // success
//	number.NotUint(32) // success
//	number.NotUint(16) // success
//
//	number := NewNumber(t, 0.5)
//	number.NotUint()   // success
func (n *Number) NotUint(bits ...int) *Number {
	opChain := n.chain.enter("NotUint()")
	defer opChain.leave()

	if opChain.failed() {
		return n
	}

	if n.value == nil {
		return n
	}

	if len(bits) > 1 {
		opChain.fail(AssertionFailure{
			Type: AssertUsage,
			Errors: []error{
				errors.New("unexpected multiple bits arguments"),
			},
		})
		return n
	}

	if len(bits) == 1 && bits[0] <= 0 {
		opChain.fail(AssertionFailure{
			Type: AssertUsage,
			Errors: []error{
				errors.New("unexpected non-positive bits argument"),
			},
		})
		return n
	}

	inum, acc := n.value.Int(nil)
	if acc == big.Exact {
		imin := big.NewInt(0)
		if inum.Cmp(imin) >= 0 {
			if len(bits) == 0 {
				opChain.fail(AssertionFailure{
					Type:   AssertValid,
					Actual: &AssertionValue{n.value},
					Errors: []error{
						errors.New("expected: number is not unsigned integer"),
					},
				})
				return n
			}

			bitSize := bits[0]
			imax := new(big.Int)
			imax.Lsh(big.NewInt(1), uint(bitSize))
			imax.Sub(imax, big.NewInt(1))
			if inum.Cmp(imax) <= 0 {
				opChain.fail(AssertionFailure{
					Type:   AssertNotInRange,
					Actual: &AssertionValue{n.value},
					Expected: &AssertionValue{AssertionRange{
						Min: intBoundary{imin, 0, 0},
						Max: intBoundary{imax, +1, bitSize},
					}},
					Errors: []error{
						fmt.Errorf(
							"expected: number doesn't fit %d-bit unsigned integer",
							bitSize),
					},
				})
				return n
			}
		}
	}

	return n
}

// IsFinite succeeds if number is neither ±Inf nor NaN.
//
// Example:
//
//	number := NewNumber(t, 1234.5)
//	number.IsFinite() // success
//
//	number := NewNumber(t, math.NaN())
//	number.IsFinite() // failure
//
//	number := NewNumber(t, math.Inf(+1))
//	number.IsFinite() // failure
func (n *Number) IsFinite() *Number {
	opChain := n.chain.enter("IsFinite()")
	defer opChain.leave()

	if opChain.failed() {
		return n
	}

	if n.value == nil || n.value.IsInf() {
		opChain.fail(AssertionFailure{
			Type:   AssertValid,
			Actual: &AssertionValue{n.value},
			Errors: []error{
				errors.New("expected: number is neither ±Inf nor NaN"),
			},
		})
		return n
	}

	return n
}

// NotFinite succeeds if number is either ±Inf or NaN.
//
// Example:
//
//	number := NewNumber(t, 1234.5)
//	number.NotFinite() // failure
//
//	number := NewNumber(t, math.NaN())
//	number.NotFinite() // success
//
//	number := NewNumber(t, math.Inf(+1))
//	number.NotFinite() // success
func (n *Number) NotFinite() *Number {
	opChain := n.chain.enter("NotFinite()")
	defer opChain.leave()

	if opChain.failed() {
		return n
	}

	if n.value == nil {
		return n
	}

	if !n.value.IsInf() {
		opChain.fail(AssertionFailure{
			Type:   AssertValid,
			Actual: &AssertionValue{n.value},
			Errors: []error{
				errors.New("expected: number is either ±Inf or NaN"),
			},
		})
		return n
	}

	return n
}

type intBoundary struct {
	val  *big.Int
	sign int
	bits int
}

func (b intBoundary) String() string {
	if b.sign > 0 {
		return fmt.Sprintf("+2^%d-1 (+%s)", b.bits, b.val)
	} else if b.sign < 0 {
		return fmt.Sprintf("-2^%d   (%s)", b.bits, b.val)
	}
	return fmt.Sprintf("%s", b.val)
}

<<<<<<< HEAD
func hasPrecisionLoss(a json.Number) bool {
	f, err := a.Float64()
	if err != nil {
		return true
	}
	return a.String() != fmt.Sprintf("%g", f)
=======
type relativeDelta float64

func (rd relativeDelta) String() string {
	return fmt.Sprintf("%v (%.f%%)", float64(rd), rd*100)
}

func deltaRelativeErrorCheck(inDeltaRelative bool, number, value, delta float64) bool {
	if (number == 0 || math.IsInf(number, 0)) && value != number {
		return true
	}
	if math.Abs(number-value)/math.Abs(number) > delta {
		if inDeltaRelative {
			return true
		}
	} else {
		if !(inDeltaRelative) {
			return true
		}
	}
	return false
>>>>>>> d0cfaf98
}<|MERGE_RESOLUTION|>--- conflicted
+++ resolved
@@ -4,6 +4,7 @@
 	"encoding/json"
 	"errors"
 	"fmt"
+	"math"
 	"math/big"
 )
 
@@ -216,24 +217,10 @@
 		return n
 	}
 
-<<<<<<< HEAD
 	num, ok := canonNumber(opChain, value)
 	del, okDel := canonNumber(opChain, delta)
 
 	if !ok || !okDel || delta != delta || value != value || n.value == nil {
-=======
-	if math.IsNaN(delta) {
-		opChain.fail(AssertionFailure{
-			Type: AssertUsage,
-			Errors: []error{
-				errors.New("unexpected NaN delta argument"),
-			},
-		})
-		return n
-	}
-
-	if math.IsNaN(n.value) || math.IsNaN(value) {
->>>>>>> d0cfaf98
 		opChain.fail(AssertionFailure{
 			Type:     AssertEqual,
 			Actual:   &AssertionValue{n.value},
@@ -278,24 +265,10 @@
 		return n
 	}
 
-<<<<<<< HEAD
 	num, ok := canonNumber(opChain, value)
 	del, okDel := canonNumber(opChain, delta)
 
 	if !ok || !okDel || delta != delta || value != value || n.value == nil {
-=======
-	if math.IsNaN(delta) {
-		opChain.fail(AssertionFailure{
-			Type: AssertUsage,
-			Errors: []error{
-				errors.New("unexpected NaN delta argument"),
-			},
-		})
-		return n
-	}
-
-	if math.IsNaN(n.value) || math.IsNaN(value) {
->>>>>>> d0cfaf98
 		opChain.fail(AssertionFailure{
 			Type:     AssertNotEqual,
 			Actual:   &AssertionValue{n.value},
@@ -1382,14 +1355,14 @@
 	return fmt.Sprintf("%s", b.val)
 }
 
-<<<<<<< HEAD
 func hasPrecisionLoss(a json.Number) bool {
 	f, err := a.Float64()
 	if err != nil {
 		return true
 	}
 	return a.String() != fmt.Sprintf("%g", f)
-=======
+}
+
 type relativeDelta float64
 
 func (rd relativeDelta) String() string {
@@ -1410,5 +1383,4 @@
 		}
 	}
 	return false
->>>>>>> d0cfaf98
 }