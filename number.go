--- conflicted
+++ resolved
@@ -4,10 +4,6 @@
 	"encoding/json"
 	"errors"
 	"fmt"
-<<<<<<< HEAD
-=======
-	"math"
->>>>>>> c5c63ce0
 	"math/big"
 )
 
@@ -689,18 +685,7 @@
 		return n
 	}
 
-	if math.IsNaN(n.value) {
-		opChain.fail(AssertionFailure{
-			Type:   AssertValid,
-			Actual: &AssertionValue{n.value},
-			Errors: []error{
-				errors.New("expected: number is signed integer"),
-			},
-		})
-		return n
-	}
-
-	inum, acc := big.NewFloat(n.value).Int(nil)
+	inum, acc := n.value.Int(nil)
 	if !(acc == big.Exact) {
 		opChain.fail(AssertionFailure{
 			Type:   AssertValid,
@@ -788,43 +773,41 @@
 		return n
 	}
 
-	if !math.IsNaN(n.value) {
-		inum, acc := big.NewFloat(n.value).Int(nil)
-		if acc == big.Exact {
-			if len(bits) == 0 {
-				opChain.fail(AssertionFailure{
-					Type:   AssertValid,
-					Actual: &AssertionValue{n.value},
-					Errors: []error{
-						errors.New("expected: number is not signed integer"),
-					},
-				})
-				return n
-			}
-
-			bitSize := bits[0]
-			imax := new(big.Int)
-			imax.Lsh(big.NewInt(1), uint(bitSize-1))
-			imax.Sub(imax, big.NewInt(1))
-			imin := new(big.Int)
-			imin.Neg(imax)
-			imin.Sub(imin, big.NewInt(1))
-			if !(inum.Cmp(imin) < 0 || inum.Cmp(imax) > 0) {
-				opChain.fail(AssertionFailure{
-					Type:   AssertNotInRange,
-					Actual: &AssertionValue{n.value},
-					Expected: &AssertionValue{AssertionRange{
-						Min: intBoundary{imin, -1, bitSize - 1},
-						Max: intBoundary{imax, +1, bitSize - 1},
-					}},
-					Errors: []error{
-						fmt.Errorf(
-							"expected: number doesn't fit %d-bit signed integer",
-							bitSize),
-					},
-				})
-				return n
-			}
+	inum, acc := n.value.Int(nil)
+	if acc == big.Exact {
+		if len(bits) == 0 {
+			opChain.fail(AssertionFailure{
+				Type:   AssertValid,
+				Actual: &AssertionValue{n.value},
+				Errors: []error{
+					errors.New("expected: number is not signed integer"),
+				},
+			})
+			return n
+		}
+
+		bitSize := bits[0]
+		imax := new(big.Int)
+		imax.Lsh(big.NewInt(1), uint(bitSize-1))
+		imax.Sub(imax, big.NewInt(1))
+		imin := new(big.Int)
+		imin.Neg(imax)
+		imin.Sub(imin, big.NewInt(1))
+		if !(inum.Cmp(imin) < 0 || inum.Cmp(imax) > 0) {
+			opChain.fail(AssertionFailure{
+				Type:   AssertNotInRange,
+				Actual: &AssertionValue{n.value},
+				Expected: &AssertionValue{AssertionRange{
+					Min: intBoundary{imin, -1, bitSize - 1},
+					Max: intBoundary{imax, +1, bitSize - 1},
+				}},
+				Errors: []error{
+					fmt.Errorf(
+						"expected: number doesn't fit %d-bit signed integer",
+						bitSize),
+				},
+			})
+			return n
 		}
 	}
 
@@ -879,18 +862,7 @@
 		return n
 	}
 
-	if math.IsNaN(n.value) {
-		opChain.fail(AssertionFailure{
-			Type:   AssertValid,
-			Actual: &AssertionValue{n.value},
-			Errors: []error{
-				errors.New("expected: number is unsigned integer"),
-			},
-		})
-		return n
-	}
-
-	inum, acc := big.NewFloat(n.value).Int(nil)
+	inum, acc := n.value.Int(nil)
 	if !(acc == big.Exact) {
 		opChain.fail(AssertionFailure{
 			Type:   AssertValid,
@@ -986,42 +958,40 @@
 		return n
 	}
 
-	if !math.IsNaN(n.value) {
-		inum, acc := big.NewFloat(n.value).Int(nil)
-		if acc == big.Exact {
-			imin := big.NewInt(0)
-			if inum.Cmp(imin) >= 0 {
-				if len(bits) == 0 {
-					opChain.fail(AssertionFailure{
-						Type:   AssertValid,
-						Actual: &AssertionValue{n.value},
-						Errors: []error{
-							errors.New("expected: number is not unsigned integer"),
-						},
-					})
-					return n
-				}
-
-				bitSize := bits[0]
-				imax := new(big.Int)
-				imax.Lsh(big.NewInt(1), uint(bitSize))
-				imax.Sub(imax, big.NewInt(1))
-				if inum.Cmp(imax) <= 0 {
-					opChain.fail(AssertionFailure{
-						Type:   AssertNotInRange,
-						Actual: &AssertionValue{n.value},
-						Expected: &AssertionValue{AssertionRange{
-							Min: intBoundary{imin, 0, 0},
-							Max: intBoundary{imax, +1, bitSize},
-						}},
-						Errors: []error{
-							fmt.Errorf(
-								"expected: number doesn't fit %d-bit unsigned integer",
-								bitSize),
-						},
-					})
-					return n
-				}
+	inum, acc := n.value.Int(nil)
+	if acc == big.Exact {
+		imin := big.NewInt(0)
+		if inum.Cmp(imin) >= 0 {
+			if len(bits) == 0 {
+				opChain.fail(AssertionFailure{
+					Type:   AssertValid,
+					Actual: &AssertionValue{n.value},
+					Errors: []error{
+						errors.New("expected: number is not unsigned integer"),
+					},
+				})
+				return n
+			}
+
+			bitSize := bits[0]
+			imax := new(big.Int)
+			imax.Lsh(big.NewInt(1), uint(bitSize))
+			imax.Sub(imax, big.NewInt(1))
+			if inum.Cmp(imax) <= 0 {
+				opChain.fail(AssertionFailure{
+					Type:   AssertNotInRange,
+					Actual: &AssertionValue{n.value},
+					Expected: &AssertionValue{AssertionRange{
+						Min: intBoundary{imin, 0, 0},
+						Max: intBoundary{imax, +1, bitSize},
+					}},
+					Errors: []error{
+						fmt.Errorf(
+							"expected: number doesn't fit %d-bit unsigned integer",
+							bitSize),
+					},
+				})
+				return n
 			}
 		}
 	}
@@ -1049,7 +1019,7 @@
 		return n
 	}
 
-	if math.IsInf(n.value, 0) || math.IsNaN(n.value) {
+	if n.value.IsInf() {
 		opChain.fail(AssertionFailure{
 			Type:   AssertValid,
 			Actual: &AssertionValue{n.value},
@@ -1083,7 +1053,7 @@
 		return n
 	}
 
-	if !(math.IsInf(n.value, 0) || math.IsNaN(n.value)) {
+	if !n.value.IsInf() {
 		opChain.fail(AssertionFailure{
 			Type:   AssertValid,
 			Actual: &AssertionValue{n.value},
