package httpexpect

import (
	"net/http"
	"testing"
	"time"
)

type mockClient struct {
	req  *http.Request
	resp http.Response
	err  error
}

func (c *mockClient) Do(req *http.Request) (*http.Response, error) {
	c.req = req
	if c.err == nil {
		c.resp.Header = c.req.Header
		c.resp.Body = c.req.Body
		return &c.resp, nil
	}
	return nil, c.err
}

type mockReporter struct {
	testing  *testing.T
	reported bool
}

func newMockReporter(t *testing.T) *mockReporter {
	return &mockReporter{t, false}
}

func (r *mockReporter) Errorf(message string, args ...interface{}) {
	r.testing.Logf("Fail: "+message, args...)
	r.reported = true
}

<<<<<<< HEAD
type mockFormatter struct {
	testing          *testing.T
	formattedSuccess int
	formattedFailure int
}

func (m *mockFormatter) Success(context *Context) string {
	m.formattedSuccess++
	return context.TestName
}

func (m *mockFormatter) Failure(context *Context, failure Failure) string {
	m.formattedFailure++
	return context.TestName + "." + failure.assertionName
}

func newMockFormatter(t *testing.T) *mockFormatter {
	return &mockFormatter{testing: t}
}

func newMockAssertionHandler(t *testing.T) AssertionHandler {
	return DefaultAssertionHandler{
		Reporter:  newMockReporter(t),
		Formatter: DefaultFormatter{},
	}
}

func newMockContext(t *testing.T) *Context {
	return &Context{AssertionHandler: newMockAssertionHandler(t)}
=======
type mockWebsocketConn struct {
	msgType      int
	readMsgErr   error
	writeMsgErr  error
	closeError   error
	readDlError  error
	writeDlError error
	msg          []byte
	subprotocol  string
}

func newMockWebsocketConn() *mockWebsocketConn {
	return &mockWebsocketConn{}
}

func (wc *mockWebsocketConn) WithWriteMsgError(retError error) *mockWebsocketConn {
	wc.writeMsgErr = retError
	return wc
}

func (wc *mockWebsocketConn) WithReadMsgError(retError error) *mockWebsocketConn {
	wc.readMsgErr = retError
	return wc
}

func (wc *mockWebsocketConn) WithWriteDlError(retError error) *mockWebsocketConn {
	wc.writeDlError = retError
	return wc
}

func (wc *mockWebsocketConn) WithReadDlError(retError error) *mockWebsocketConn {
	wc.readDlError = retError
	return wc
}

func (wc *mockWebsocketConn) WithCloseError(retError error) *mockWebsocketConn {
	wc.closeError = retError
	return wc
}

func (wc *mockWebsocketConn) WithMsgType(msgType int) *mockWebsocketConn {
	wc.msgType = msgType
	return wc
}

func (wc *mockWebsocketConn) WithSubprotocol(subprotocol string) *mockWebsocketConn {
	wc.subprotocol = subprotocol
	return wc
}

func (wc *mockWebsocketConn) WithMessage(msg []byte) *mockWebsocketConn {
	wc.msg = msg
	return wc
}

func (wc *mockWebsocketConn) ReadMessage() (messageType int, p []byte, err error) {
	return wc.msgType, []byte{}, wc.readMsgErr
}
func (wc *mockWebsocketConn) WriteMessage(messageType int, data []byte) error {
	return wc.writeMsgErr

}
func (wc *mockWebsocketConn) Close() error {
	return wc.closeError
}
func (wc *mockWebsocketConn) SetReadDeadline(t time.Time) error {
	return wc.readDlError
}
func (wc *mockWebsocketConn) SetWriteDeadline(t time.Time) error {
	return wc.writeDlError
}
func (wc *mockWebsocketConn) Subprotocol() string {
	return wc.subprotocol
}

type MockWsPrinter struct {
	isWrittenTo bool
	isReadFrom  bool
}

func newMockWsPrinter() *MockWsPrinter {
	return &MockWsPrinter{
		isWrittenTo: false,
		isReadFrom:  false,
	}
}

func (pr *MockWsPrinter) Request(*http.Request) {}

// Response is called after response is received.
func (pr *MockWsPrinter) Response(*http.Response, time.Duration) {}

func (pr *MockWsPrinter) WebsocketWrite(typ int, content []byte, closeCode int) {
	pr.isWrittenTo = true
}

func (pr *MockWsPrinter) WebsocketRead(typ int, content []byte, closeCode int) {
	pr.isReadFrom = true
>>>>>>> 8c3fbb3e
}<|MERGE_RESOLUTION|>--- conflicted
+++ resolved
@@ -36,7 +36,6 @@
 	r.reported = true
 }
 
-<<<<<<< HEAD
 type mockFormatter struct {
 	testing          *testing.T
 	formattedSuccess int
@@ -66,7 +65,8 @@
 
 func newMockContext(t *testing.T) *Context {
 	return &Context{AssertionHandler: newMockAssertionHandler(t)}
-=======
+}
+
 type mockWebsocketConn struct {
 	msgType      int
 	readMsgErr   error
@@ -165,5 +165,4 @@
 
 func (pr *MockWsPrinter) WebsocketRead(typ int, content []byte, closeCode int) {
 	pr.isReadFrom = true
->>>>>>> 8c3fbb3e
 }