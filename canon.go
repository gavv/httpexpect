package httpexpect

import (
	"encoding/json"
	"errors"
	"fmt"
	"math/big"
	"reflect"
)

<<<<<<< HEAD
func canonNumber(chain *chain, in interface{}) (out big.Float, ok bool) {
=======
func canonNumber(opChain *chain, in interface{}) (out float64, ok bool) {
>>>>>>> e3fb65a4
	ok = true
	defer func() {
		if err := recover(); err != nil {
			opChain.fail(AssertionFailure{
				Type:   AssertValid,
				Actual: &AssertionValue{in},
				Errors: []error{
					errors.New("expected: valid number"),
					fmt.Errorf("%s", err),
				},
			})
			ok = false
		}
	}()
	out, ok = canonNumberConvert(in)
	return
}

<<<<<<< HEAD
func canonNumberConvert(in interface{}) (out big.Float, ok bool) {
	value := reflect.ValueOf(in)
	switch in := in.(type) {
	case float64:
		float := value.Float()
		return *big.NewFloat(float), true
	case float32:
		float := value.Float()
		return *big.NewFloat(float), true
	case int8:
		int := value.Int()
		return *big.NewFloat(0).SetInt64(int), true
	case int16:
		int := value.Int()
		return *big.NewFloat(0).SetInt64(int), true
	case int32:
		int := value.Int()
		return *big.NewFloat(0).SetInt64(int), true
	case int64:
		int := value.Int()
		return *big.NewFloat(0).SetInt64(int), true
	case uint8:
		int := value.Uint()
		return *big.NewFloat(0).SetUint64(int), true
	case uint16:
		int := value.Uint()
		return *big.NewFloat(0).SetUint64(int), true
	case uint32:
		int := value.Uint()
		return *big.NewFloat(0).SetUint64(int), true
	case uint64:
		int := value.Uint()
		return *big.NewFloat(0).SetUint64(int), true
	case big.Int:
		val := in
		return *big.NewFloat(0).SetInt(&val), true
	case big.Float:
		return in, true
	case json.Number:
		data := in.String()
		num, ok := big.NewFloat(0).SetString(data)
		return *num, ok
	default:
		return *big.NewFloat(0), false
	}
}

func canonArray(chain *chain, in interface{}) ([]interface{}, bool) {
=======
func canonArray(opChain *chain, in interface{}) ([]interface{}, bool) {
>>>>>>> e3fb65a4
	var out []interface{}
	data, ok := canonValue(opChain, in)
	if ok {
		out, ok = data.([]interface{})
		if !ok {
			opChain.fail(AssertionFailure{
				Type:   AssertValid,
				Actual: &AssertionValue{in},
				Errors: []error{
					errors.New("expected: valid array"),
				},
			})
		}
	}
	return out, ok
}

func canonMap(opChain *chain, in interface{}) (map[string]interface{}, bool) {
	var out map[string]interface{}
	data, ok := canonValue(opChain, in)
	if ok {
		out, ok = data.(map[string]interface{})
		if !ok {
			opChain.fail(AssertionFailure{
				Type:   AssertValid,
				Actual: &AssertionValue{in},
				Errors: []error{
					errors.New("expected: valid map"),
				},
			})
		}
	}
	return out, ok
}

func canonValue(opChain *chain, in interface{}) (interface{}, bool) {
	b, err := json.Marshal(in)
	if err != nil {
		opChain.fail(AssertionFailure{
			Type:   AssertValid,
			Actual: &AssertionValue{in},
			Errors: []error{
				errors.New("expected: marshalable value"),
				err,
			},
		})
		return nil, false
	}

	var out interface{}
	if err := json.Unmarshal(b, &out); err != nil {
		opChain.fail(AssertionFailure{
			Type:   AssertValid,
			Actual: &AssertionValue{in},
			Errors: []error{
				errors.New("expected: unmarshalable value"),
				err,
			},
		})
		return nil, false
	}

	return out, true
}

func canonDecode(opChain *chain, value interface{}, target interface{}) {
	if target == nil {
		opChain.fail(AssertionFailure{
			Type: AssertUsage,
			Errors: []error{
				errors.New("unexpected nil target argument"),
			},
		})
		return
	}

	b, err := json.Marshal(value)
	if err != nil {
		opChain.fail(AssertionFailure{
			Type:   AssertValid,
			Actual: &AssertionValue{value},
			Errors: []error{
				errors.New("expected: marshable value"),
			},
		})
		return
	}

	if err := json.Unmarshal(b, target); err != nil {
		opChain.fail(AssertionFailure{
			Type:   AssertValid,
			Actual: &AssertionValue{target},
			Errors: []error{
				errors.New("expected: value can be unmarshaled into target argument"),
			},
		})
		return
	}
}<|MERGE_RESOLUTION|>--- conflicted
+++ resolved
@@ -8,11 +8,7 @@
 	"reflect"
 )
 
-<<<<<<< HEAD
-func canonNumber(chain *chain, in interface{}) (out big.Float, ok bool) {
-=======
-func canonNumber(opChain *chain, in interface{}) (out float64, ok bool) {
->>>>>>> e3fb65a4
+func canonNumber(opChain *chain, in interface{}) (out big.Float, ok bool) {
 	ok = true
 	defer func() {
 		if err := recover(); err != nil {
@@ -31,7 +27,6 @@
 	return
 }
 
-<<<<<<< HEAD
 func canonNumberConvert(in interface{}) (out big.Float, ok bool) {
 	value := reflect.ValueOf(in)
 	switch in := in.(type) {
@@ -79,10 +74,7 @@
 	}
 }
 
-func canonArray(chain *chain, in interface{}) ([]interface{}, bool) {
-=======
 func canonArray(opChain *chain, in interface{}) ([]interface{}, bool) {
->>>>>>> e3fb65a4
 	var out []interface{}
 	data, ok := canonValue(opChain, in)
 	if ok {
