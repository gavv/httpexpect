// Package httpexpect helps with end-to-end HTTP and REST API testing.
//
// Usage examples
//
// See example directory:
//  - https://godoc.org/github.com/gavv/httpexpect/_examples
//  - https://github.com/gavv/httpexpect/tree/master/_examples
//
// Communication mode
//
// There are two common ways to test API with httpexpect:
//  - start HTTP server and instruct httpexpect to use HTTP client for communication
//  - don't start server and instruct httpexpect to invoke http handler directly
//
// The second approach works only if the server is a Go module and its handler can
// be imported in tests.
//
// Concrete behaviour is determined by Client implementation passed to Config struct.
// If you're using http.Client, set its Transport field (http.RoundTriper) to one of
// the following:
//  1. default (nil) - use HTTP transport from net/http (you should start server)
//  2. httpexpect.Binder - invoke given http.Handler directly
//  3. httpexpect.FastBinder - invoke given fasthttp.RequestHandler directly
//
// Note that http handler can be usually obtained from http framework you're using.
// E.g., echo framework provides either http.Handler or fasthttp.RequestHandler.
//
// You can also provide your own implementation of RequestFactory (creates http.Request),
// or Client (gets http.Request and returns http.Response).
//
// If you're starting server from tests, it's very handy to use net/http/httptest.
//
// Value equality
//
// Whenever values are checked for equality in httpexpect, they are converted
// to "canonical form":
//  - structs are converted to map[string]interface{}
//  - type aliases are removed
//  - numeric types are converted to float64
//  - non-nil interfaces pointing to nil slices and maps are replaced with
//    nil interfaces
//
// This is equivalent to subsequently json.Marshal() and json.Unmarshal() the value
// and currently is implemented so.
//
// Failure handling
//
// When some check fails, failure is reported. If non-fatal failures are used
// (see Reporter interface), execution is continued and instance that was checked
// is marked as failed.
//
// If specific instance is marked as failed, all subsequent checks are ignored
// for this instance and for any child instances retrieved after failure.
//
// Example:
//  array := NewArray(NewAssertReporter(t), []interface{}{"foo", 123})
//
//  e0 := array.Element(0)  // success
//  e1 := array.Element(1)  // success
//
//  s0 := e0.String()  // success
//  s1 := e1.String()  // failure; e1 and s1 are marked as failed, e0 and s0 are not
//
//  s0.Equal("foo")    // success
//  s1.Equal("bar")    // this check is ignored because s1 is marked as failed
package httpexpect

import (
	"context"
	"io"
	"net/http"
	"net/http/cookiejar"
	"time"

	"github.com/gorilla/websocket"
	"golang.org/x/net/publicsuffix"
)

// Expect is a toplevel object that contains user Config and allows
// to construct Request objects.
type Expect struct {
	config   Config
	context  *Context
	builders []func(*Request)
	matchers []func(*Response)
}

// Config contains various settings.
type Config struct {
	// BaseURL is a URL to prepended to all request. My be empty. If
	// non-empty, trailing slash is allowed but not required and is
	// appended automatically.
	BaseURL string

	// RequestFactory is used to pass in a custom *http.Request generation func.
	// May be nil.
	//
	// You can use DefaultRequestFactory, or provide custom implementation.
	// Useful for Google App Engine testing for example.
	RequestFactory RequestFactory

	// Client is used to send http.Request and receive http.Response.
	// Should not be nil.
	//
	// You can use http.DefaultClient or http.Client, or provide
	// custom implementation.
	Client Client

	// WebsocketDialer is used to establish websocket.Conn and receive
	// http.Response of handshake result.
	// Should not be nil.
	//
	// You can use websocket.DefaultDialer or websocket.Dialer, or provide
	// custom implementation.
	WebsocketDialer WebsocketDialer

	// DEPRECATED. Use AssertionHandler instead. Please note that a Formatter
	// can only be passed with an AssertionHandler. This is provided for compatibility.
	//
	// Reporter is used to report failures.
	// Should not be nil.
	//
	// You can use AssertReporter, RequireReporter (they use testify),
	// or testing.TB, or provide custom implementation.
	Reporter Reporter

	AssertionHandler AssertionHandler

	// Printers are used to print requests and responses.
	// May be nil.
	//
	// You can use CompactPrinter, DebugPrinter, CurlPrinter, or provide
	// custom implementation.
	//
	// You can also use builtin printers with alternative Logger if
	// you're happy with their format, but want to send logs somewhere
	// else instead of testing.TB.
	Printers []Printer

<<<<<<< HEAD
	TestName string
=======
	// Context is passed to all requests. It is typically used for request cancellation,
	// either explicit or after a time-out.
	// May be nil.
	//
	// You can use the Request.WithContext for per-request context and Request.WithTimeout
	// for per-request timeout.
	Context context.Context
>>>>>>> 8c3fbb3e
}

// RequestFactory is used to create all http.Request objects.
// aetest.Instance from the Google App Engine implements this interface.
type RequestFactory interface {
	NewRequest(method, urlStr string, body io.Reader) (*http.Request, error)
}

// Client is used to send http.Request and receive http.Response.
// http.Client implements this interface.
//
// Binder and FastBinder may be used to obtain this interface implementation.
//
// Example:
//  httpBinderClient := &http.Client{
//    Transport: httpexpect.NewBinder(HTTPHandler),
//  }
//  fastBinderClient := &http.Client{
//    Transport: httpexpect.NewFastBinder(FastHTTPHandler),
//  }
type Client interface {
	// Do sends request and returns response.
	Do(*http.Request) (*http.Response, error)
}

// WebsocketDialer is used to establish websocket.Conn and receive http.Response
// of handshake result.
// websocket.Dialer implements this interface.
//
// NewWebsocketDialer and NewFastWebsocketDialer may be used to obtain this
// interface implementation.
//
// Example:
//  e := httpexpect.WithConfig(httpexpect.Config{
//    BaseURL:         "http://example.com",
//    WebsocketDialer: httpexpect.NewWebsocketDialer(myHandler),
//	})
type WebsocketDialer interface {
	// Dial establishes new WebSocket connection and returns response
	// of handshake result.
	Dial(url string, reqH http.Header) (*websocket.Conn, *http.Response, error)
}

// Printer is used to print requests and responses.
// CompactPrinter, DebugPrinter, and CurlPrinter implement this interface.
type Printer interface {
	// Request is called before request is sent.
	Request(*http.Request)

	// Response is called after response is received.
	Response(*http.Response, time.Duration)
}

// WebsocketPrinter is used to print writes and reads of WebSocket connection.
//
// If WebSocket connection is used, all Printers that also implement WebsocketPrinter
// are invoked on every WebSocket message read or written.
//
// DebugPrinter implements this interface.
type WebsocketPrinter interface {
	Printer

	// WebsocketWrite is called before writes to WebSocket connection.
	WebsocketWrite(typ int, content []byte, closeCode int)

	// WebsocketRead is called after reads from WebSocket connection.
	WebsocketRead(typ int, content []byte, closeCode int)
}

// Logger is used as output backend for Printer.
// testing.TB implements this interface.
type Logger interface {
	// Logf writes message to log.
	Logf(fmt string, args ...interface{})
}

// Reporter is used to report failures.
// testing.TB, AssertReporter, and RequireReporter implement this interface.
type Reporter interface {
	// Errorf reports failure.
	// Allowed to return normally or terminate test using t.FailNow().
	Errorf(message string, args ...interface{})
}

// LoggerReporter combines Logger and Reporter interfaces, and adds the Name()
// method requirement in order to provide the name of the current test.
//
// Note: all methods are provided when using a *testing.T struct.
type LoggerReporter interface {
	Name() string
	Logger
	Reporter
}

// Formatter is used for common formatting options.
type Formatter interface {
	BeginAssertion(Context)
	Success(Context)
	Failure(Context, Failure)
	EndAssertion(Context)
}

// DefaultRequestFactory is the default RequestFactory implementation which just
// calls http.NewRequest.
type DefaultRequestFactory struct{}

// NewRequest implements RequestFactory.NewRequest.
func (DefaultRequestFactory) NewRequest(
	method, urlStr string, body io.Reader) (*http.Request, error) {
	return http.NewRequest(method, urlStr, body)
}

// New returns a new Expect object.
//
// baseURL specifies URL to prepended to all request. My be empty. If non-empty,
// trailing slash is allowed but not required and is appended automatically.
//
// New is a shorthand for WithConfig. It uses:
//  - CompactPrinter as Printer, with testing.TB as Logger
//  - AssertReporter as Reporter
//  - DefaultRequestFactory as RequestFactory
//  - DefaultFormatter as Formatter
//
// Client is set to a default client with a non-nil Jar:
//  &http.Client{
//      Jar: httpexpect.NewJar(),
//  }
//
// Example:
//  func TestSomething(t *testing.T) {
//      e := httpexpect.New(t, "http://example.com/")
//
//      e.GET("/path").
//          Expect().
//          Status(http.StatusOK)
//  }
func New(t LoggerReporter, baseURL string) *Expect {
	return WithConfig(Config{
		BaseURL:          baseURL,
		AssertionHandler: NewDefaultAssertionHandler(t),
		Printers: []Printer{
			NewCompactPrinter(t),
		},
		TestName: t.Name(),
	})
}

// WithConfig returns a new Expect object with given config.
//
// Reporter should not be nil.
//
// If RequestFactory is nil, it's set to a DefaultRequestFactory instance.
//
// If Client is nil, it's set to a default client with a non-nil Jar:
//  &http.Client{
//      Jar: httpexpect.NewJar(),
//  }
//
// If WebsocketDialer is nil, it's set to a default dialer:
//  &websocket.Dialer{}
//
// Example:
//  func TestSomething(t *testing.T) {
//      e := httpexpect.WithConfig(httpexpect.Config{
//          BaseURL:  "http://example.com/",
//          Client:   &http.Client{
//              Transport: httpexpect.NewBinder(myHandler()),
//              Jar:       httpexpect.NewJar(),
//          },
//          Reporter: httpexpect.NewAssertReporter(t),
//          Printers: []httpexpect.Printer{
//              httpexpect.NewCurlPrinter(t),
//              httpexpect.NewDebugPrinter(t, true)
//          },
//      })
//
//      e.GET("/path").
//          Expect().
//          Status(http.StatusOK)
//  }
func WithConfig(config Config) *Expect {
	config.AssertionHandler = ensureAssertionHandler(config)

	if config.RequestFactory == nil {
		config.RequestFactory = DefaultRequestFactory{}
	}

	if config.Client == nil {
		config.Client = &http.Client{
			Jar: NewJar(),
		}
	}

	if config.WebsocketDialer == nil {
		config.WebsocketDialer = &websocket.Dialer{}
	}

	return &Expect{
		config: config,
		context: &Context{
			TestName:         config.TestName,
			Request:          nil,
			Response:         nil,
			AssertionHandler: config.AssertionHandler,
			RTT:              nil,
		},
	}
}

// NewJar returns a new http.CookieJar.
//
// Returned jar is implemented in net/http/cookiejar. PublicSuffixList is
// implemented in golang.org/x/net/publicsuffix.
//
// Note that this jar ignores cookies when request url is empty.
func NewJar() http.CookieJar {
	jar, err := cookiejar.New(&cookiejar.Options{
		PublicSuffixList: publicsuffix.List,
	})
	if err != nil {
		panic(err)
	}
	return jar
}

// Builder returns a copy of Expect instance with given builder attached to it.
// Returned copy contains all previously attached builders plus a new one.
// Builders are invoked from Request method, after constructing every new request.
//
// Example:
//  e := httpexpect.New(t, "http://example.com")
//
//  token := e.POST("/login").WithForm(Login{"ford", "betelgeuse7"}).
//      Expect().
//      Status(http.StatusOK).JSON().Object().Value("token").String().Raw()
//
//  auth := e.Builder(func (req *httpexpect.Request) {
//      req.WithHeader("Authorization", "Bearer "+token)
//  })
//
//  auth.GET("/restricted").
//     Expect().
//     Status(http.StatusOK)
func (e *Expect) Builder(builder func(*Request)) *Expect {
	ret := *e
	ret.builders = append(e.builders, builder)
	return &ret
}

// Matcher returns a copy of Expect instance with given matcher attached to it.
// Returned copy contains all previously attached matchers plus a new one.
// Matchers are invoked from Request.Expect method, after retrieving a new response.
//
// Example:
//  e := httpexpect.New(t, "http://example.com")
//
//  m := e.Matcher(func (resp *httpexpect.Response) {
//      resp.Header("API-Version").NotEmpty()
//  })
//
//  m.GET("/some-path").
// 	    Expect().
// 	    Status(http.StatusOK)
//
//  m.GET("/bad-path").
// 	    Expect().
// 	    Status(http.StatusNotFound)
func (e *Expect) Matcher(matcher func(*Response)) *Expect {
	ret := *e
	ret.matchers = append(e.matchers, matcher)
	return &ret
}

// Request returns a new Request object.
// Arguments a similar to NewRequest.
// After creating request, all builders attached to Expect object are invoked.
// See Builder.
func (e *Expect) Request(method, path string, pathargs ...interface{}) *Request {
	req := NewRequest(e.config, method, path, pathargs...).
		WithContext(e.context)
	e.context.Request = req

	for _, builder := range e.builders {
		builder(req)
	}

	for _, matcher := range e.matchers {
		req.WithMatcher(matcher)
	}

	return req
}

// OPTIONS is a shorthand for e.Request("OPTIONS", path, pathargs...).
func (e *Expect) OPTIONS(path string, pathargs ...interface{}) *Request {
	return e.Request("OPTIONS", path, pathargs...)
}

// HEAD is a shorthand for e.Request("HEAD", path, pathargs...).
func (e *Expect) HEAD(path string, pathargs ...interface{}) *Request {
	return e.Request("HEAD", path, pathargs...)
}

// GET is a shorthand for e.Request("GET", path, pathargs...).
func (e *Expect) GET(path string, pathargs ...interface{}) *Request {
	return e.Request("GET", path, pathargs...)
}

// POST is a shorthand for e.Request("POST", path, pathargs...).
func (e *Expect) POST(path string, pathargs ...interface{}) *Request {
	return e.Request("POST", path, pathargs...)
}

// PUT is a shorthand for e.Request("PUT", path, pathargs...).
func (e *Expect) PUT(path string, pathargs ...interface{}) *Request {
	return e.Request("PUT", path, pathargs...)
}

// PATCH is a shorthand for e.Request("PATCH", path, pathargs...).
func (e *Expect) PATCH(path string, pathargs ...interface{}) *Request {
	return e.Request("PATCH", path, pathargs...)
}

// DELETE is a shorthand for e.Request("DELETE", path, pathargs...).
func (e *Expect) DELETE(path string, pathargs ...interface{}) *Request {
	return e.Request("DELETE", path, pathargs...)
}

// Value is a shorthand for NewValue(e.config.Reporter, value).
func (e *Expect) Value(value interface{}) *Value {
	return NewValue(e.context, value)
}

// Object is a shorthand for NewObject(e.config.Reporter, value).
func (e *Expect) Object(value map[string]interface{}) *Object {
	return NewObject(e.context, value)
}

// Array is a shorthand for NewArray(e.config.Reporter, value).
func (e *Expect) Array(value []interface{}) *Array {
	return NewArray(e.context, value)
}

// String is a shorthand for NewString(e.config.Reporter, value).
func (e *Expect) String(value string) *String {
	return NewString(e.context, value)
}

// Number is a shorthand for NewNumber(e.config.Reporter, value).
func (e *Expect) Number(value float64) *Number {
	return NewNumber(e.context, value)
}

// Boolean is a shorthand for NewBoolean(e.config.Reporter, value).
func (e *Expect) Boolean(value bool) *Boolean {
	return NewBoolean(e.context, value)
}<|MERGE_RESOLUTION|>--- conflicted
+++ resolved
@@ -137,9 +137,8 @@
 	// else instead of testing.TB.
 	Printers []Printer
 
-<<<<<<< HEAD
 	TestName string
-=======
+
 	// Context is passed to all requests. It is typically used for request cancellation,
 	// either explicit or after a time-out.
 	// May be nil.
@@ -147,7 +146,6 @@
 	// You can use the Request.WithContext for per-request context and Request.WithTimeout
 	// for per-request timeout.
 	Context context.Context
->>>>>>> 8c3fbb3e
 }
 
 // RequestFactory is used to create all http.Request objects.
@@ -240,14 +238,6 @@
 	Name() string
 	Logger
 	Reporter
-}
-
-// Formatter is used for common formatting options.
-type Formatter interface {
-	BeginAssertion(Context)
-	Success(Context)
-	Failure(Context, Failure)
-	EndAssertion(Context)
 }
 
 // DefaultRequestFactory is the default RequestFactory implementation which just
@@ -427,7 +417,7 @@
 // See Builder.
 func (e *Expect) Request(method, path string, pathargs ...interface{}) *Request {
 	req := NewRequest(e.config, method, path, pathargs...).
-		WithContext(e.context)
+		WithReqContext(e.context)
 	e.context.Request = req
 
 	for _, builder := range e.builders {
