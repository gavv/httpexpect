package httpexpect

import (
	"testing"

	"github.com/stretchr/testify/assert"
)

func TestMatch_FailedChain(t *testing.T) {
	chain := newMockChain(t)
	chain.setFailed()

	value := newMatch(chain, nil, nil)
	value.chain.assertFailed(t)

	value.Alias("foo")

	value.Length().chain.assertFailed(t)
	value.Value(0).chain.assertFailed(t)
	value.NamedValue("").chain.assertFailed(t)

	value.IsEmpty()
	value.NotEmpty()
	value.HasValues("")
	value.NotValues("")
}

func TestMatch_Constructors(t *testing.T) {
	matches := []string{"m0", "m1", "m2"}
	names := []string{"", "n1", "n2"}

	t.Run("reporter", func(t *testing.T) {
		reporter := newMockReporter(t)
		value := NewMatch(reporter, matches, names)
		assert.Equal(t, matches, value.Raw())
		value.chain.assertNotFailed(t)
	})

	t.Run("config", func(t *testing.T) {
		reporter := newMockReporter(t)
		value := NewMatchC(Config{
			Reporter: reporter,
		}, matches, names)
		assert.Equal(t, matches, value.Raw())
		value.chain.assertNotFailed(t)
	})

	t.Run("chain", func(t *testing.T) {
		chain := newMockChain(t)
		value := newMatch(chain, matches, names)
		assert.NotSame(t, value.chain, chain)
		assert.Equal(t, value.chain.context.Path, chain.context.Path)
	})
}

func TestMatch_Alias(t *testing.T) {
	reporter := newMockReporter(t)

	matches := []string{"m0", "m1", "m2"}
	names := []string{"", "n1", "n2"}

	value := NewMatch(reporter, matches, names)
	assert.Equal(t, []string{"Match()"}, value.chain.context.Path)
	assert.Equal(t, []string{"Match()"}, value.chain.context.AliasedPath)

	value.Alias("foo")
	assert.Equal(t, []string{"Match()"}, value.chain.context.Path)
	assert.Equal(t, []string{"foo"}, value.chain.context.AliasedPath)

	childValue := value.Value(0)
	assert.Equal(t, []string{"Match()", "Index(0)"}, childValue.chain.context.Path)
	assert.Equal(t, []string{"foo", "Index(0)"}, childValue.chain.context.AliasedPath)
}

func TestMatch_Getters(t *testing.T) {
	reporter := newMockReporter(t)

	matches := []string{"m0", "m1", "m2"}
	names := []string{"", "n1", "n2"}

	value := NewMatch(reporter, matches, names)

	assert.Equal(t, matches, value.Raw())

	assert.Equal(t, 3.0, value.Length().Raw())

	assert.Equal(t, "m0", value.Value(0).Raw())
	assert.Equal(t, "m1", value.Value(1).Raw())
	assert.Equal(t, "m2", value.Value(2).Raw())
	value.chain.assertNotFailed(t)

	assert.Equal(t, "m1", value.NamedValue("n1").Raw())
	assert.Equal(t, "m2", value.NamedValue("n2").Raw())
	value.chain.assertNotFailed(t)

	assert.Equal(t, "", value.Value(-1).Raw())
	value.chain.assertFailed(t)
	value.chain.clearFailed()

	assert.Equal(t, "", value.Value(3).Raw())
	value.chain.assertFailed(t)
	value.chain.clearFailed()

	assert.Equal(t, "", value.NamedValue("").Raw())
	value.chain.assertFailed(t)
	value.chain.clearFailed()

	assert.Equal(t, "", value.NamedValue("bad").Raw())
	value.chain.assertFailed(t)
	value.chain.clearFailed()
}

func TestMatch_IsEmpty(t *testing.T) {
	cases := map[string]struct {
		submatch    []string
		expectEmpty bool
	}{
		"string":             {submatch: []string{"m"}, expectEmpty: false},
		"empty string slice": {submatch: []string{}, expectEmpty: true},
		"nil":                {submatch: nil, expectEmpty: true},
	}

	for name, instance := range cases {
		t.Run(name, func(t *testing.T) {
			reporter := newMockReporter(t)

			if instance.expectEmpty {
				NewMatch(reporter, instance.submatch, nil).IsEmpty().
					chain.assertNotFailed(t)

				NewMatch(reporter, instance.submatch, nil).NotEmpty().
					chain.assertFailed(t)

				assert.Equal(t, []string{}, NewMatch(reporter, instance.submatch, nil).Raw())
			} else {
				NewMatch(reporter, instance.submatch, nil).NotEmpty().
					chain.assertNotFailed(t)

				NewMatch(reporter, instance.submatch, nil).IsEmpty().
					chain.assertFailed(t)
			}
		})
	}
}

func TestMatch_Values(t *testing.T) {
<<<<<<< HEAD
	t.Run("empty", func(t *testing.T) {
		reporter := newMockReporter(t)

		value1 := NewMatch(reporter, nil, nil)
		value2 := NewMatch(reporter, []string{}, nil)
		value3 := NewMatch(reporter, []string{"m0"}, nil)

		value1.HasValues()
		value1.chain.assertNotFailed(t)
		value1.chain.clearFailed()

		value1.HasValues("")
		value1.chain.assertFailed(t)
		value1.chain.clearFailed()

		value2.HasValues()
		value2.chain.assertNotFailed(t)
		value2.chain.clearFailed()

		value2.HasValues("")
		value2.chain.assertFailed(t)
		value2.chain.clearFailed()

		value3.HasValues()
		value3.chain.assertNotFailed(t)
		value3.chain.clearFailed()

		value3.HasValues("m0")
		value3.chain.assertFailed(t)
		value3.chain.clearFailed()
	})

	t.Run("not empty", func(t *testing.T) {
		reporter := newMockReporter(t)

		value := NewMatch(reporter, []string{"m0", "m1", "m2"}, nil)

		value.HasValues("m1", "m2")
		value.chain.assertNotFailed(t)
		value.chain.clearFailed()

		value.HasValues("m2", "m1")
		value.chain.assertFailed(t)
		value.chain.clearFailed()

		value.HasValues("m1")
		value.chain.assertFailed(t)
		value.chain.clearFailed()

		value.HasValues()
		value.chain.assertFailed(t)
		value.chain.clearFailed()

		value.NotValues("m1", "m2")
		value.chain.assertFailed(t)
		value.chain.clearFailed()

		value.NotValues("m2", "m1")
		value.chain.assertNotFailed(t)
		value.chain.clearFailed()

		value.NotValues("m1")
		value.chain.assertNotFailed(t)
		value.chain.clearFailed()

		value.NotValues()
		value.chain.assertNotFailed(t)
		value.chain.clearFailed()
	})
=======
	type wantMatch struct {
		target []string
		fail   bool
	}

	cases := map[string]struct {
		submatches  []string
		expectMatch []wantMatch
	}{
		"nil match instance": {
			submatches: nil,
			expectMatch: []wantMatch{
				{target: nil, fail: false},
				{target: []string{""}, fail: true},
			},
		},
		"empty match instance": {
			submatches: []string{},
			expectMatch: []wantMatch{
				{target: nil, fail: false},
				{target: []string{""}, fail: true},
			},
		},
		"not empty index 0 only": {
			submatches: []string{"m0"},
			expectMatch: []wantMatch{
				{target: nil, fail: false},
				{target: []string{"m0"}, fail: true},
			},
		},
		"not empty": {
			submatches: []string{"m0", "m1", "m2"},
			expectMatch: []wantMatch{
				{target: nil, fail: true},
				{target: []string{"m1"}, fail: true},
				{target: []string{"m2", "m1"}, fail: true},
				{target: []string{"m1", "m2"}, fail: false},
			},
		},
	}

	for name, instance := range cases {
		t.Run(name, func(t *testing.T) {
			reporter := newMockReporter(t)

			for _, match := range instance.expectMatch {
				if match.fail {
					NewMatch(reporter, instance.submatches, nil).NotValues(match.target...).
						chain.assertNotFailed(t)

					NewMatch(reporter, instance.submatches, nil).Values(match.target...).
						chain.assertFailed(t)

				} else {
					NewMatch(reporter, instance.submatches, nil).Values(match.target...).
						chain.assertNotFailed(t)

					NewMatch(reporter, instance.submatches, nil).NotValues(match.target...).
						chain.assertFailed(t)
				}
			}
		})
	}
>>>>>>> 9e6c89d0
}<|MERGE_RESOLUTION|>--- conflicted
+++ resolved
@@ -143,78 +143,7 @@
 	}
 }
 
-func TestMatch_Values(t *testing.T) {
-<<<<<<< HEAD
-	t.Run("empty", func(t *testing.T) {
-		reporter := newMockReporter(t)
-
-		value1 := NewMatch(reporter, nil, nil)
-		value2 := NewMatch(reporter, []string{}, nil)
-		value3 := NewMatch(reporter, []string{"m0"}, nil)
-
-		value1.HasValues()
-		value1.chain.assertNotFailed(t)
-		value1.chain.clearFailed()
-
-		value1.HasValues("")
-		value1.chain.assertFailed(t)
-		value1.chain.clearFailed()
-
-		value2.HasValues()
-		value2.chain.assertNotFailed(t)
-		value2.chain.clearFailed()
-
-		value2.HasValues("")
-		value2.chain.assertFailed(t)
-		value2.chain.clearFailed()
-
-		value3.HasValues()
-		value3.chain.assertNotFailed(t)
-		value3.chain.clearFailed()
-
-		value3.HasValues("m0")
-		value3.chain.assertFailed(t)
-		value3.chain.clearFailed()
-	})
-
-	t.Run("not empty", func(t *testing.T) {
-		reporter := newMockReporter(t)
-
-		value := NewMatch(reporter, []string{"m0", "m1", "m2"}, nil)
-
-		value.HasValues("m1", "m2")
-		value.chain.assertNotFailed(t)
-		value.chain.clearFailed()
-
-		value.HasValues("m2", "m1")
-		value.chain.assertFailed(t)
-		value.chain.clearFailed()
-
-		value.HasValues("m1")
-		value.chain.assertFailed(t)
-		value.chain.clearFailed()
-
-		value.HasValues()
-		value.chain.assertFailed(t)
-		value.chain.clearFailed()
-
-		value.NotValues("m1", "m2")
-		value.chain.assertFailed(t)
-		value.chain.clearFailed()
-
-		value.NotValues("m2", "m1")
-		value.chain.assertNotFailed(t)
-		value.chain.clearFailed()
-
-		value.NotValues("m1")
-		value.chain.assertNotFailed(t)
-		value.chain.clearFailed()
-
-		value.NotValues()
-		value.chain.assertNotFailed(t)
-		value.chain.clearFailed()
-	})
-=======
+func TestMatch_HasValues(t *testing.T) {
 	type wantMatch struct {
 		target []string
 		fail   bool
@@ -278,5 +207,4 @@
 			}
 		})
 	}
->>>>>>> 9e6c89d0
 }