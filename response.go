package httpexpect

import (
	"bytes"
	"encoding/json"
	"errors"
	"fmt"
	"io"
	"io/ioutil"
	"mime"
	"net/http"
	"reflect"
	"regexp"
	"strconv"
	"strings"
	"time"

	"github.com/ajg/form"
	"github.com/gorilla/websocket"
)

// Response provides methods to inspect attached http.Response object.
type Response struct {
	noCopy noCopy
	config Config
	chain  *chain

	httpResp  *http.Response
	websocket *websocket.Conn
	rtt       *time.Duration

	content      []byte
	contentState contentState

	cookies []*http.Cookie
}

type contentState int

const (
	contentPending contentState = iota
	contentRetreived
	contentFailed
)

// NewResponse returns a new Response instance.
//
// If reporter is nil, the function panics.
// If response is nil, failure is reported.
//
// If rtt is given, it defines response round-trip time to be reported
// by response.RoundTripTime().
func NewResponse(
	reporter Reporter, response *http.Response, rtt ...time.Duration,
) *Response {
	config := Config{Reporter: reporter}
	config = config.withDefaults()

	return newResponse(responseOpts{
		config:   config,
		chain:    newChainWithConfig("Response()", config),
		httpResp: response,
		rtt:      rtt,
	})
}

// NewResponse returns a new Response instance with config.
//
// Requirements for config are same as for WithConfig function.
// If response is nil, failure is reported.
//
// If rtt is given, it defines response round-trip time to be reported
// by response.RoundTripTime().
func NewResponseC(
	config Config, response *http.Response, rtt ...time.Duration,
) *Response {
	config = config.withDefaults()

	return newResponse(responseOpts{
		config:   config,
		chain:    newChainWithConfig("Response()", config),
		httpResp: response,
		rtt:      rtt,
	})
}

type responseOpts struct {
	config    Config
	chain     *chain
	httpResp  *http.Response
	websocket *websocket.Conn
	rtt       []time.Duration
}

func newResponse(opts responseOpts) *Response {
	opts.config.validate()

	r := &Response{
		config:       opts.config,
		chain:        opts.chain.clone(),
		contentState: contentPending,
	}

	opChain := r.chain.enter("")
	defer opChain.leave()

	if len(opts.rtt) > 1 {
		opChain.fail(AssertionFailure{
			Type: AssertUsage,
			Errors: []error{
				errors.New("unexpected multiple rtt arguments"),
			},
		})
		return r
	}

	if len(opts.rtt) > 0 {
		rttCopy := opts.rtt[0]
		r.rtt = &rttCopy
	}

	if opts.httpResp == nil {
		opChain.fail(AssertionFailure{
			Type:   AssertNotNil,
			Actual: &AssertionValue{opts.httpResp},
			Errors: []error{
				errors.New("expected: non-nil response"),
			},
		})
		return r
	}

	r.httpResp = opts.httpResp

	if r.httpResp.Body != nil && r.httpResp.Body != http.NoBody {
		if _, ok := r.httpResp.Body.(*bodyWrapper); !ok {
			respCopy := *r.httpResp
			r.httpResp = &respCopy
			r.httpResp.Body = newBodyWrapper(r.httpResp.Body, nil)
		}
	}

	r.websocket = opts.websocket
	r.cookies = r.httpResp.Cookies()

	r.chain.setResponse(r)

	return r
}

func (r *Response) getContent(opChain *chain) ([]byte, bool) {
	switch r.contentState {
	case contentRetreived:
		return r.content, true

	case contentFailed:
		return nil, false

	case contentPending:
		break
	}

	resp := r.httpResp

	if resp.Body == nil || resp.Body == http.NoBody {
		return []byte{}, true
	}

	if bw, ok := resp.Body.(*bodyWrapper); ok {
		bw.Rewind()
	}

	content, err := ioutil.ReadAll(resp.Body)

	closeErr := resp.Body.Close()
	if err == nil {
		err = closeErr
	}

	if err != nil {
		opChain.fail(AssertionFailure{
			Type: AssertOperation,
			Errors: []error{
				errors.New("failed to read response body"),
				err,
			},
		})

		r.content = nil
		r.contentState = contentFailed

		return nil, false
	}

	r.content = content
	r.contentState = contentRetreived

	return r.content, true
}

// Raw returns underlying http.Response object.
// This is the value originally passed to NewResponse.
func (r *Response) Raw() *http.Response {
	return r.httpResp
}

// Alias is similar to Value.Alias.
func (r *Response) Alias(name string) *Response {
	opChain := r.chain.enter("Alias(%q)", name)
	defer opChain.leave()

	r.chain.setAlias(name)
	return r
}

// RoundTripTime returns a new Duration instance with response round-trip time.
//
// The returned duration is the time interval starting just before request is
// sent and ending right after response is received (handshake finished for
// WebSocket request), retrieved from a monotonic clock source.
//
// Example:
//
//	resp := NewResponse(t, response, time.Duration(10000000))
//	resp.RoundTripTime().Lt(10 * time.Millisecond)
func (r *Response) RoundTripTime() *Duration {
	opChain := r.chain.enter("RoundTripTime()")
	defer opChain.leave()

	if opChain.failed() {
		return newDuration(opChain, nil)
	}

	return newDuration(opChain, r.rtt)
}

// Deprecated: use RoundTripTime instead.
func (r *Response) Duration() *Number {
	opChain := r.chain.enter("Duration()")
	defer opChain.leave()

	if opChain.failed() {
		return newNumber(opChain, 0)
	}

	if r.rtt == nil {
		return newNumber(opChain, 0)
	}

	return newNumber(opChain, float64(*r.rtt))
}

// Status succeeds if response contains given status code.
//
// Example:
//
//	resp := NewResponse(t, response)
//	resp.Status(http.StatusOK)
func (r *Response) Status(status int) *Response {
	opChain := r.chain.enter("Status()")
	defer opChain.leave()

	if opChain.failed() {
		return r
	}

	r.checkEqual(opChain, "http status",
		statusCodeText(status), statusCodeText(r.httpResp.StatusCode))

	return r
}

// StatusRange is enum for response status ranges.
type StatusRange int

const (
	// Status1xx defines "Informational" status codes.
	Status1xx StatusRange = 100

	// Status2xx defines "Success" status codes.
	Status2xx StatusRange = 200

	// Status3xx defines "Redirection" status codes.
	Status3xx StatusRange = 300

	// Status4xx defines "Client Error" status codes.
	Status4xx StatusRange = 400

	// Status5xx defines "Server Error" status codes.
	Status5xx StatusRange = 500
)

// StatusRange succeeds if response status belongs to given range.
//
// Supported ranges:
//   - Status1xx - Informational
//   - Status2xx - Success
//   - Status3xx - Redirection
//   - Status4xx - Client Error
//   - Status5xx - Server Error
//
// See https://en.wikipedia.org/wiki/List_of_HTTP_status_codes.
//
// Example:
//
//	resp := NewResponse(t, response)
//	resp.StatusRange(Status2xx)
func (r *Response) StatusRange(rn StatusRange) *Response {
	opChain := r.chain.enter("StatusRange()")
	defer opChain.leave()

	if opChain.failed() {
		return r
	}

	status := statusCodeText(r.httpResp.StatusCode)

	actual := statusRangeText(r.httpResp.StatusCode)
	expected := statusRangeText(int(rn))

	if actual == "" || actual != expected {
		opChain.fail(AssertionFailure{
			Type:   AssertBelongs,
			Actual: &AssertionValue{status},
			Expected: &AssertionValue{AssertionList{
				statusRangeText(int(rn)),
			}},
			Errors: []error{
				errors.New("expected: http status belongs to given range"),
			},
		})
	}

	return r
}

// StatusList succeeds if response matches with any given status code list
//
// Example:
//
//	resp := NewResponse(t, response)
//	resp.StatusList(http.StatusForbidden, http.StatusUnauthorized)
func (r *Response) StatusList(values ...int) *Response {
	opChain := r.chain.enter("StatusList()")
	defer opChain.leave()

	if opChain.failed() {
		return r
	}

	if len(values) == 0 {
		opChain.fail(AssertionFailure{
			Type: AssertUsage,
			Errors: []error{
				errors.New("unexpected empty status list"),
			},
		})
		return r
	}

	var found bool
	for _, v := range values {
		if v == r.httpResp.StatusCode {
			found = true
			break
		}
	}

	if !found {
		opChain.fail(AssertionFailure{
			Type:     AssertBelongs,
			Actual:   &AssertionValue{statusCodeText(r.httpResp.StatusCode)},
			Expected: &AssertionValue{AssertionList(statusListText(values))},
			Errors: []error{
				errors.New("expected: http status belongs to given list"),
			},
		})
	}

	return r
}

func statusCodeText(code int) string {
	if s := http.StatusText(code); s != "" {
		return strconv.Itoa(code) + " " + s
	}
	return strconv.Itoa(code)
}

func statusRangeText(code int) string {
	switch {
	case code >= 100 && code < 200:
		return "1xx Informational"
	case code >= 200 && code < 300:
		return "2xx Success"
	case code >= 300 && code < 400:
		return "3xx Redirection"
	case code >= 400 && code < 500:
		return "4xx Client Error"
	case code >= 500 && code < 600:
		return "5xx Server Error"
	default:
		return ""
	}
}

func statusListText(values []int) []interface{} {
	var statusText []interface{}
	for _, v := range values {
		statusText = append(statusText, statusCodeText(v))
	}
	return statusText
}

// Headers returns a new Object instance with response header map.
//
// Example:
//
//	resp := NewResponse(t, response)
//	resp.Headers().Value("Content-Type").String().IsEqual("application-json")
func (r *Response) Headers() *Object {
	opChain := r.chain.enter("Headers()")
	defer opChain.leave()

	if opChain.failed() {
		return newObject(opChain, nil)
	}

	var value map[string]interface{}
	value, _ = canonMap(opChain, r.httpResp.Header)

	return newObject(opChain, value)
}

// Header returns a new String instance with given header field.
//
// Example:
//
//	resp := NewResponse(t, response)
//	resp.Header("Content-Type").IsEqual("application-json")
//	resp.Header("Date").AsDateTime().Le(time.Now())
func (r *Response) Header(header string) *String {
	opChain := r.chain.enter("Header(%q)", header)
	defer opChain.leave()

	if opChain.failed() {
		return newString(opChain, "")
	}

	value := r.httpResp.Header.Get(header)

	return newString(opChain, value)
}

// Cookies returns a new Array instance with all cookie names set by this response.
// Returned Array contains a String value for every cookie name.
//
// Note that this returns only cookies set by Set-Cookie headers of this response.
// It doesn't return session cookies from previous responses, which may be stored
// in a cookie jar.
//
// Example:
//
//	resp := NewResponse(t, response)
//	resp.Cookies().Contains("session")
func (r *Response) Cookies() *Array {
	opChain := r.chain.enter("Cookies()")
	defer opChain.leave()

	if opChain.failed() {
		return newArray(opChain, nil)
	}

	names := []interface{}{}
	for _, c := range r.cookies {
		names = append(names, c.Name)
	}

	return newArray(opChain, names)
}

// Cookie returns a new Cookie instance with specified cookie from response.
//
// Note that this returns only cookies set by Set-Cookie headers of this response.
// It doesn't return session cookies from previous responses, which may be stored
// in a cookie jar.
//
// Example:
//
//	resp := NewResponse(t, response)
//	resp.Cookie("session").Domain().IsEqual("example.com")
func (r *Response) Cookie(name string) *Cookie {
	opChain := r.chain.enter("Cookie(%q)", name)
	defer opChain.leave()

	if opChain.failed() {
		return newCookie(opChain, nil)
	}

	var cookie *Cookie

	names := []string{}
	for _, c := range r.cookies {
		if c.Name == name {
			cookie = newCookie(opChain, c)
			break
		}
		names = append(names, c.Name)
	}

	if cookie == nil {
		opChain.fail(AssertionFailure{
			Type:     AssertContainsElement,
			Actual:   &AssertionValue{names},
			Expected: &AssertionValue{name},
			Errors: []error{
				errors.New("expected: response contains cookie with given name"),
			},
		})
		return newCookie(opChain, nil)
	}

	return cookie
}

// Websocket returns Websocket instance for interaction with WebSocket server.
//
// May be called only if the WithWebsocketUpgrade was called on the request.
// That is responsibility of the caller to explicitly disconnect websocket after use.
//
// Example:
//
//	req := NewRequestC(config, "GET", "/path")
//	req.WithWebsocketUpgrade()
//	ws := req.Expect().Websocket()
//	defer ws.Disconnect()
func (r *Response) Websocket() *Websocket {
	opChain := r.chain.enter("Websocket()")
	defer opChain.leave()

	if opChain.failed() {
		return newWebsocket(opChain, r.config, nil)
	}

	if r.websocket == nil {
		opChain.fail(AssertionFailure{
			Type: AssertUsage,
			Errors: []error{
				errors.New(
					"Websocket() requires WithWebsocketUpgrade() to be called on request"),
			},
		})
		return newWebsocket(opChain, r.config, nil)
	}

	return newWebsocket(opChain, r.config, r.websocket)
}

// Body returns a new String instance with response body.
//
// Example:
//
//	resp := NewResponse(t, response)
//	resp.Body().NotEmpty()
//	resp.Body().Length().IsEqual(100)
func (r *Response) Body() *String {
	opChain := r.chain.enter("Body()")
	defer opChain.leave()

	if opChain.failed() {
		return newString(opChain, "")
	}

	content, ok := r.getContent(opChain)
	if !ok {
		return newString(opChain, "")
	}

	return newString(opChain, string(content))
}

// NoContent succeeds if response contains empty Content-Type header and
// empty body.
func (r *Response) NoContent() *Response {
	opChain := r.chain.enter("NoContent()")
	defer opChain.leave()

	if opChain.failed() {
		return r
	}

	contentType := r.httpResp.Header.Get("Content-Type")
	if !r.checkEqual(opChain, `"Content-Type" header`, "", contentType) {
		return r
	}

	content, ok := r.getContent(opChain)
	if !ok {
		return r
	}
	if !r.checkEqual(opChain, "body", "", string(content)) {
		return r
	}

	return r
}

// ContentType succeeds if response contains Content-Type header with given
// media type and charset.
//
// If charset is omitted, and mediaType is non-empty, Content-Type header
// should contain empty or utf-8 charset.
//
// If charset is omitted, and mediaType is also empty, Content-Type header
// should contain no charset.
func (r *Response) ContentType(mediaType string, charset ...string) *Response {
	opChain := r.chain.enter("ContentType()")
	defer opChain.leave()

	if opChain.failed() {
		return r
	}

	if len(charset) > 1 {
		opChain.fail(AssertionFailure{
			Type: AssertUsage,
			Errors: []error{
				errors.New("unexpected multiple charset arguments"),
			},
		})
		return r
	}

	r.checkContentType(opChain, mediaType, charset...)

	return r
}

// ContentEncoding succeeds if response has exactly given Content-Encoding list.
// Common values are empty, "gzip", "compress", "deflate", "identity" and "br".
func (r *Response) ContentEncoding(encoding ...string) *Response {
	opChain := r.chain.enter("ContentEncoding()")
	defer opChain.leave()

	if opChain.failed() {
		return r
	}

	r.checkEqual(opChain, `"Content-Encoding" header`,
		encoding,
		r.httpResp.Header["Content-Encoding"])

	return r
}

// TransferEncoding succeeds if response contains given Transfer-Encoding list.
// Common values are empty, "chunked" and "identity".
func (r *Response) TransferEncoding(encoding ...string) *Response {
	opChain := r.chain.enter("TransferEncoding()")
	defer opChain.leave()

	if opChain.failed() {
		return r
	}

	r.checkEqual(opChain, `"Transfer-Encoding" header`,
		encoding,
		r.httpResp.TransferEncoding)

	return r
}

// ContentOpts define parameters for matching the response content parameters.
type ContentOpts struct {
	// The media type Content-Type part, e.g. "application/json"
	MediaType string
	// The character set Content-Type part, e.g. "utf-8"
	Charset string
}

// Text returns a new String instance with response body.
//
// Text succeeds if response contains "text/plain" Content-Type header
// with empty or "utf-8" charset.
//
// Example:
//
//	resp := NewResponse(t, response)
//	resp.Text().IsEqual("hello, world!")
//	resp.Text(ContentOpts{
//	  MediaType: "text/plain",
//	}).IsEqual("hello, world!")
func (r *Response) Text(options ...ContentOpts) *String {
	opChain := r.chain.enter("Text()")
	defer opChain.leave()

	if opChain.failed() {
		return newString(opChain, "")
	}

	if len(options) > 1 {
		opChain.fail(AssertionFailure{
			Type: AssertUsage,
			Errors: []error{
				errors.New("unexpected multiple options arguments"),
			},
		})
		return newString(opChain, "")
	}

	if !r.checkContentOptions(opChain, options, "text/plain") {
		return newString(opChain, "")
	}

	content, ok := r.getContent(opChain)
	if !ok {
		return newString(opChain, "")
	}

	return newString(opChain, string(content))
}

// Form returns a new Object instance with form decoded from response body.
//
// Form succeeds if response contains "application/x-www-form-urlencoded"
// Content-Type header and if form may be decoded from response body.
// Decoding is performed using https://github.com/ajg/form.
//
// Example:
//
//	resp := NewResponse(t, response)
//	resp.Form().Value("foo").IsEqual("bar")
//	resp.Form(ContentOpts{
//	  MediaType: "application/x-www-form-urlencoded",
//	}).Value("foo").IsEqual("bar")
func (r *Response) Form(options ...ContentOpts) *Object {
	opChain := r.chain.enter("Form()")
	defer opChain.leave()

	if opChain.failed() {
		return newObject(opChain, nil)
	}

	if len(options) > 1 {
		opChain.fail(AssertionFailure{
			Type: AssertUsage,
			Errors: []error{
				errors.New("unexpected multiple options arguments"),
			},
		})
		return newObject(opChain, nil)
	}

	object := r.getForm(opChain, options...)

	return newObject(opChain, object)
}

func (r *Response) getForm(
	opChain *chain, options ...ContentOpts,
) map[string]interface{} {
	if !r.checkContentOptions(opChain, options, "application/x-www-form-urlencoded", "") {
		return nil
	}

	content, ok := r.getContent(opChain)
	if !ok {
		return nil
	}

	decoder := form.NewDecoder(bytes.NewReader(content))

	var object map[string]interface{}

	if err := decoder.Decode(&object); err != nil {
		opChain.fail(AssertionFailure{
			Type: AssertValid,
			Actual: &AssertionValue{
				string(content),
			},
			Errors: []error{
				errors.New("failed to decode form"),
				err,
			},
		})
		return nil
	}

	return object
}

// JSON returns a new Value instance with JSON decoded from response body.
//
// JSON succeeds if response contains "application/json" Content-Type header
// with empty or "utf-8" charset and if JSON may be decoded from response body.
//
// Example:
//
//	resp := NewResponse(t, response)
//	resp.JSON().Array().ConsistsOf("foo", "bar")
//	resp.JSON(ContentOpts{
//	  MediaType: "application/json",
//	}).Array.ConsistsOf("foo", "bar")
func (r *Response) JSON(options ...ContentOpts) *Value {
	opChain := r.chain.enter("JSON()")
	defer opChain.leave()

	if opChain.failed() {
		return newValue(opChain, nil)
	}

	if len(options) > 1 {
		opChain.fail(AssertionFailure{
			Type: AssertUsage,
			Errors: []error{
				errors.New("unexpected multiple options arguments"),
			},
		})
		return newValue(opChain, nil)
	}

	value := r.getJSON(opChain, options...)

	return newValue(opChain, value)
}

func (r *Response) getJSON(opChain *chain, options ...ContentOpts) interface{} {
	if !r.checkContentOptions(opChain, options, "application/json") {
		return nil
	}

<<<<<<< HEAD
	reader := bytes.NewReader(r.content)
	dec := json.NewDecoder(reader)
	dec.UseNumber()

	var value interface{}

	for {
		if err := dec.Decode(&value); err == io.EOF {
			break
		} else if err != nil {
			opChain.fail(AssertionFailure{
				Type: AssertValid,
				Actual: &AssertionValue{
					string(r.content),
				},
				Errors: []error{
					errors.New("failed to decode json"),
					err,
				},
			})
			return nil
		}
=======
	content, ok := r.getContent(opChain)
	if !ok {
		return nil
	}

	var value interface{}

	if err := json.Unmarshal(content, &value); err != nil {
		opChain.fail(AssertionFailure{
			Type: AssertValid,
			Actual: &AssertionValue{
				string(content),
			},
			Errors: []error{
				errors.New("failed to decode json"),
				err,
			},
		})
		return nil
>>>>>>> c0c15b99
	}

	return value
}

// JSONP returns a new Value instance with JSONP decoded from response body.
//
// JSONP succeeds if response contains "application/javascript" Content-Type
// header with empty or "utf-8" charset and response body of the following form:
//
//	callback(<valid json>);
//
// or:
//
//	callback(<valid json>)
//
// Whitespaces are allowed.
//
// Example:
//
//	resp := NewResponse(t, response)
//	resp.JSONP("myCallback").Array().ConsistsOf("foo", "bar")
//	resp.JSONP("myCallback", ContentOpts{
//	  MediaType: "application/javascript",
//	}).Array.ConsistsOf("foo", "bar")
func (r *Response) JSONP(callback string, options ...ContentOpts) *Value {
	opChain := r.chain.enter("JSONP()")
	defer opChain.leave()

	if opChain.failed() {
		return newValue(opChain, nil)
	}

	if len(options) > 1 {
		opChain.fail(AssertionFailure{
			Type: AssertUsage,
			Errors: []error{
				errors.New("unexpected multiple options arguments"),
			},
		})
		return newValue(opChain, nil)
	}

	value := r.getJSONP(opChain, callback, options...)

	return newValue(opChain, value)
}

var jsonp = regexp.MustCompile(`^\s*([^\s(]+)\s*\((.*)\)\s*;*\s*$`)

func (r *Response) getJSONP(
	opChain *chain, callback string, options ...ContentOpts,
) interface{} {
	if !r.checkContentOptions(opChain, options, "application/javascript") {
		return nil
	}

	content, ok := r.getContent(opChain)
	if !ok {
		return nil
	}

	m := jsonp.FindSubmatch(content)

	if len(m) != 3 || string(m[1]) != callback {
		opChain.fail(AssertionFailure{
			Type: AssertValid,
			Actual: &AssertionValue{
				string(content),
			},
			Errors: []error{
				fmt.Errorf(`expected: JSONP body in form of "%s(<valid json>)"`,
					callback),
			},
		})
		return nil
	}

	reader := bytes.NewReader(m[2])
	dec := json.NewDecoder(reader)
	dec.UseNumber()

	var value interface{}

<<<<<<< HEAD
	for {
		if err := dec.Decode(&value); err == io.EOF {
			break
		} else if err != nil {
			opChain.fail(AssertionFailure{
				Type: AssertValid,
				Actual: &AssertionValue{
					string(r.content),
				},
				Errors: []error{
					errors.New("failed to decode json"),
					err,
				},
			})
			return nil
		}
=======
	if err := json.Unmarshal(m[2], &value); err != nil {
		opChain.fail(AssertionFailure{
			Type: AssertValid,
			Actual: &AssertionValue{
				string(content),
			},
			Errors: []error{
				errors.New("failed to decode json"),
				err,
			},
		})
		return nil
>>>>>>> c0c15b99
	}

	return value
}

func (r *Response) checkContentOptions(
	opChain *chain, options []ContentOpts, expectedType string, expectedCharset ...string,
) bool {
	if len(options) != 0 {
		if options[0].MediaType != "" {
			expectedType = options[0].MediaType
		}
		if options[0].Charset != "" {
			expectedCharset = []string{options[0].Charset}
		}
	}
	return r.checkContentType(opChain, expectedType, expectedCharset...)
}

func (r *Response) checkContentType(
	opChain *chain, expectedType string, expectedCharset ...string,
) bool {
	contentType := r.httpResp.Header.Get("Content-Type")

	if expectedType == "" && len(expectedCharset) == 0 {
		if contentType == "" {
			return true
		}
	}

	mediaType, params, err := mime.ParseMediaType(contentType)
	if err != nil {
		opChain.fail(AssertionFailure{
			Type:   AssertValid,
			Actual: &AssertionValue{contentType},
			Errors: []error{
				errors.New(`invalid "Content-Type" response header`),
				err,
			},
		})
		return false
	}

	if mediaType != expectedType {
		opChain.fail(AssertionFailure{
			Type:     AssertEqual,
			Actual:   &AssertionValue{mediaType},
			Expected: &AssertionValue{expectedType},
			Errors: []error{
				errors.New(`unexpected media type in "Content-Type" response header`),
			},
		})
		return false
	}

	charset := params["charset"]

	if len(expectedCharset) == 0 {
		if charset != "" && !strings.EqualFold(charset, "utf-8") {
			opChain.fail(AssertionFailure{
				Type:     AssertBelongs,
				Actual:   &AssertionValue{charset},
				Expected: &AssertionValue{AssertionList{"", "utf-8"}},
				Errors: []error{
					errors.New(`unexpected charset in "Content-Type" response header`),
				},
			})
			return false
		}
	} else {
		if !strings.EqualFold(charset, expectedCharset[0]) {
			opChain.fail(AssertionFailure{
				Type:     AssertEqual,
				Actual:   &AssertionValue{charset},
				Expected: &AssertionValue{expectedCharset[0]},
				Errors: []error{
					errors.New(`unexpected charset in "Content-Type" response header`),
				},
			})
			return false
		}
	}

	return true
}

func (r *Response) checkEqual(
	opChain *chain, what string, expected, actual interface{},
) bool {
	if !reflect.DeepEqual(expected, actual) {
		opChain.fail(AssertionFailure{
			Type:     AssertEqual,
			Actual:   &AssertionValue{actual},
			Expected: &AssertionValue{expected},
			Errors: []error{
				fmt.Errorf("unexpected %s value", what),
			},
		})
		return false
	}

	return true
}<|MERGE_RESOLUTION|>--- conflicted
+++ resolved
@@ -829,8 +829,12 @@
 		return nil
 	}
 
-<<<<<<< HEAD
-	reader := bytes.NewReader(r.content)
+	content, ok := r.getContent(opChain)
+	if !ok {
+		return nil
+	}
+
+	reader := bytes.NewReader(content)
 	dec := json.NewDecoder(reader)
 	dec.UseNumber()
 
@@ -852,27 +856,6 @@
 			})
 			return nil
 		}
-=======
-	content, ok := r.getContent(opChain)
-	if !ok {
-		return nil
-	}
-
-	var value interface{}
-
-	if err := json.Unmarshal(content, &value); err != nil {
-		opChain.fail(AssertionFailure{
-			Type: AssertValid,
-			Actual: &AssertionValue{
-				string(content),
-			},
-			Errors: []error{
-				errors.New("failed to decode json"),
-				err,
-			},
-		})
-		return nil
->>>>>>> c0c15b99
 	}
 
 	return value
@@ -957,7 +940,6 @@
 
 	var value interface{}
 
-<<<<<<< HEAD
 	for {
 		if err := dec.Decode(&value); err == io.EOF {
 			break
@@ -974,20 +956,6 @@
 			})
 			return nil
 		}
-=======
-	if err := json.Unmarshal(m[2], &value); err != nil {
-		opChain.fail(AssertionFailure{
-			Type: AssertValid,
-			Actual: &AssertionValue{
-				string(content),
-			},
-			Errors: []error{
-				errors.New("failed to decode json"),
-				err,
-			},
-		})
-		return nil
->>>>>>> c0c15b99
 	}
 
 	return value
