--- conflicted
+++ resolved
@@ -200,7 +200,30 @@
 	assert.Equal(t, []string{"foo"}, value.chain.context.AliasedPath)
 }
 
-<<<<<<< HEAD
+func TestRequest_Basic(t *testing.T) {
+	t.Run("get", func(t *testing.T) {
+		client := &mockClient{}
+
+		config := Config{
+			Client:   client,
+			Reporter: newMockReporter(t),
+		}
+
+		req := NewRequestC(config, "GET", "/path")
+		resp := req.Expect()
+
+		req.chain.assertNotFailed(t)
+		resp.chain.assertNotFailed(t)
+	})
+
+	t.Run("empty path", func(t *testing.T) {
+		client := &mockClient{}
+
+		config := Config{
+			Client:   client,
+			Reporter: newMockReporter(t),
+		}
+
 func TestResponse_Limit(t *testing.T) {
 	t.Run("response size exceeds limit", func(t *testing.T) {
 		client := &mockClient{}
@@ -232,28 +255,6 @@
 		req.WithText("1234")
 		req.WithLimit(5)
 
-		resp := req.Expect()
-
-		req.chain.assertNotFailed(t)
-		resp.chain.assertNotFailed(t)
-	})
-
-}
-
-func TestRequest_Time(t *testing.T) {
-	client := &mockClient{}
-=======
-func TestRequest_Basic(t *testing.T) {
-	t.Run("get", func(t *testing.T) {
-		client := &mockClient{}
->>>>>>> 9e6c89d0
-
-		config := Config{
-			Client:   client,
-			Reporter: newMockReporter(t),
-		}
-
-		req := NewRequestC(config, "GET", "/path")
 		resp := req.Expect()
 
 		req.chain.assertNotFailed(t)
