package httpexpect

import (
	"errors"
	"reflect"
)

// Value provides methods to inspect attached interface{} object
// (Go representation of arbitrary JSON value) and cast it to
// concrete type.
type Value struct {
	chain *chain
	value interface{}
}

// NewValue returns a new Value instance.
//
// If reporter is nil, the function panics.
// Value may be nil.
//
// Example:
//
//	value := NewValue(t, map[string]interface{}{"foo": 123})
//	value.Object()
//
//	value := NewValue(t, []interface{}{"foo", 123})
//	value.Array()
//
//	value := NewValue(t, "foo")
//	value.String()
//
//	value := NewValue(t, 123)
//	value.Number()
//
//	value := NewValue(t, true)
//	value.Boolean()
//
//	value := NewValue(t, nil)
//	value.Null()
func NewValue(reporter Reporter, value interface{}) *Value {
	return newValue(newChainWithDefaults("Value()", reporter), value)
}

// NewValueC returns a new Value instance with config.
//
// Requirements for config are same as for WithConfig function.
// Value may be nil.
//
// See NewValue for usage example.
func NewValueC(config Config, value interface{}) *Value {
	return newValue(newChainWithConfig("Value()", config.withDefaults()), value)
}

func newValue(parent *chain, val interface{}) *Value {
	v := &Value{parent.clone(), nil}

	opChain := v.chain.enter("")
	defer opChain.leave()

	if val != nil {
		v.value, _ = canonValue(opChain, val)
	}

	return v
}

// Raw returns underlying value attached to Value.
// This is the value originally passed to NewValue, converted to canonical form.
//
// Example:
//
//	value := NewValue(t, "foo")
//	assert.Equal(t, "foo", number.Raw().(string))
func (v *Value) Raw() interface{} {
	return v.value
}

<<<<<<< HEAD
// Decode unmarshals the underlying value attached to the Object to a target variable
// target should be one of this:
//
// - pointer to an empty interface
//
// - pointer to a struct
//
// - pointer to slice of any type
//
// Example:
//
//	type S struct {
//		Foo int             `json:"foo"`
//		Bar []interface{}   `json:"bar"`
//		Baz struct{ A int } `json:"baz"`
//	}
//
//	m := map[string]interface{}{
//		"foo": 123,
//		"bar": []interface{}{"123", 456.0},
//		"baz": struct{ A int }{123},
//	}
//
//	value = NewValue(reporter,m)
//
//	var target S
//	value.Decode(&target)
//
//	assert.Equal(t,S{123,[]interface{}{"123", 456.0},struct{ A int }{123},target})
func (v *Value) Decode(target interface{}) *Value {
	opChain := v.chain.enter("Decode()")
	defer opChain.leave()

	if opChain.failed() {
		return v
	}

	canonDecode(opChain, v.value, target)
=======
// Alias returns a new Value object with alias.
// When a test of Value object with alias is failed,
// an assertion is displayed as a chain starting from the alias.
//
// Example:
//
//	// In this example, GET /example responds "foo"
//	foo := e.GET("/example").Expect().Status(http.StatusOK).JSON().Object()
//
//	// When a test is failed, an assertion without alias is
//	// Request("GET").Expect().JSON().Object().Equal()
//	foo.Equal("bar")
//
//	// Set Alias
//	fooWithAlias := e.GET("/example").
//		Expect().
//		Status(http.StatusOK).JSON().Object().Alias("foo")
//
//	// When a test is failed, an assertion with alias is
//	// foo.Equal()
//	fooWithAlias.Equal("bar")
func (v *Value) Alias(name string) *Value {
	opChain := v.chain.enter("Alias(%q)", name)
	defer opChain.leave()

	v.chain.setAlias(name)
>>>>>>> eb535fe8
	return v
}

// Path returns a new Value object for child object(s) matching given
// JSONPath expression.
//
// JSONPath is a simple XPath-like query language.
// See http://goessner.net/articles/JsonPath/.
//
// We currently use https://github.com/yalp/jsonpath, which implements
// only a subset of JSONPath, yet useful for simple queries. It doesn't
// support filters and requires double quotes for strings.
//
// Example 1:
//
//	json := `{"users": [{"name": "john"}, {"name": "bob"}]}`
//	value := NewValue(t, json)
//
//	value.Path("$.users[0].name").String().Equal("john")
//	value.Path("$.users[1].name").String().Equal("bob")
//
// Example 2:
//
//	json := `{"yfGH2a": {"user": "john"}, "f7GsDd": {"user": "john"}}`
//	value := NewValue(t, json)
//
//	for _, user := range value.Path("$..user").Array().Iter() {
//	    user.String().Equal("john")
//	}
func (v *Value) Path(path string) *Value {
	opChain := v.chain.enter("Path(%q)", path)
	defer opChain.leave()

	return jsonPath(opChain, v.value, path)
}

// Schema succeeds if value matches given JSON Schema.
//
// JSON Schema specifies a JSON-based format to define the structure of
// JSON data. See http://json-schema.org/.
// We use https://github.com/xeipuuv/gojsonschema implementation.
//
// schema should be one of the following:
//   - go value that can be json.Marshal-ed to a valid schema
//   - type convertible to string containing valid schema
//   - type convertible to string containing valid http:// or file:// URI,
//     pointing to reachable and valid schema
//
// Example 1:
//
//	 schema := `{
//	   "type": "object",
//	   "properties": {
//	      "foo": {
//	          "type": "string"
//	      },
//	      "bar": {
//	          "type": "integer"
//	      }
//	  },
//	  "require": ["foo", "bar"]
//	}`
//
//	value := NewValue(t, map[string]interface{}{
//	    "foo": "a",
//	    "bar": 1,
//	})
//
//	value.Schema(schema)
//
// Example 2:
//
//	value := NewValue(t, data)
//	value.Schema("http://example.com/schema.json")
func (v *Value) Schema(schema interface{}) *Value {
	opChain := v.chain.enter("Schema()")
	defer opChain.leave()

	jsonSchema(opChain, v.value, schema)
	return v
}

// Object returns a new Object attached to underlying value.
//
// If underlying value is not an object (map[string]interface{}), failure is reported
// and empty (but non-nil) value is returned.
//
// Example:
//
//	value := NewValue(t, map[string]interface{}{"foo": 123})
//	value.Object().ContainsKey("foo")
func (v *Value) Object() *Object {
	opChain := v.chain.enter("Object()")
	defer opChain.leave()

	if opChain.failed() {
		return newObject(opChain, nil)
	}

	data, ok := v.value.(map[string]interface{})

	if !ok {
		opChain.fail(AssertionFailure{
			Type:   AssertValid,
			Actual: &AssertionValue{v.value},
			Errors: []error{
				errors.New("expected: value is map"),
			},
		})
		return newObject(opChain, nil)
	}

	return newObject(opChain, data)
}

// Array returns a new Array attached to underlying value.
//
// If underlying value is not an array ([]interface{}), failure is reported and empty
// (but non-nil) value is returned.
//
// Example:
//
//	value := NewValue(t, []interface{}{"foo", 123})
//	value.Array().ConsistsOf("foo", 123)
func (v *Value) Array() *Array {
	opChain := v.chain.enter("Array()")
	defer opChain.leave()

	if opChain.failed() {
		return newArray(opChain, nil)
	}

	data, ok := v.value.([]interface{})

	if !ok {
		opChain.fail(AssertionFailure{
			Type:   AssertValid,
			Actual: &AssertionValue{v.value},
			Errors: []error{
				errors.New("expected: value is array"),
			},
		})
		return newArray(opChain, nil)
	}

	return newArray(opChain, data)
}

// String returns a new String attached to underlying value.
//
// If underlying value is not a string, failure is reported and empty (but non-nil)
// value is returned.
//
// Example:
//
//	value := NewValue(t, "foo")
//	value.String().EqualFold("FOO")
func (v *Value) String() *String {
	opChain := v.chain.enter("String()")
	defer opChain.leave()

	if opChain.failed() {
		return newString(opChain, "")
	}

	data, ok := v.value.(string)

	if !ok {
		opChain.fail(AssertionFailure{
			Type:   AssertValid,
			Actual: &AssertionValue{v.value},
			Errors: []error{
				errors.New("expected: value is string"),
			},
		})
		return newString(opChain, "")
	}

	return newString(opChain, data)
}

// Number returns a new Number attached to underlying value.
//
// If underlying value is not a number (numeric type convertible to float64), failure
// is reported and empty (but non-nil) value is returned.
//
// Example:
//
//	value := NewValue(t, 123)
//	value.Number().InRange(100, 200)
func (v *Value) Number() *Number {
	opChain := v.chain.enter("Number()")
	defer opChain.leave()

	if opChain.failed() {
		return newNumber(opChain, 0)
	}

	data, ok := v.value.(float64)

	if !ok {
		opChain.fail(AssertionFailure{
			Type:   AssertValid,
			Actual: &AssertionValue{v.value},
			Errors: []error{
				errors.New("expected: value is number"),
			},
		})
		return newNumber(opChain, 0)
	}

	return newNumber(opChain, data)
}

// Boolean returns a new Boolean attached to underlying value.
//
// If underlying value is not a bool, failure is reported and empty (but non-nil)
// value is returned.
//
// Example:
//
//	value := NewValue(t, true)
//	value.Boolean().True()
func (v *Value) Boolean() *Boolean {
	opChain := v.chain.enter("Boolean()")
	defer opChain.leave()

	if opChain.failed() {
		return newBoolean(opChain, false)
	}

	data, ok := v.value.(bool)

	if !ok {
		opChain.fail(AssertionFailure{
			Type:   AssertValid,
			Actual: &AssertionValue{v.value},
			Errors: []error{
				errors.New("expected: value is boolean"),
			},
		})
		return newBoolean(opChain, false)
	}

	return newBoolean(opChain, data)
}

// Null succeeds if value is nil.
//
// Note that non-nil interface{} that points to nil value (e.g. nil slice or map)
// is also treated as null value. Empty (non-nil) slice or map, empty string, and
// zero number are not treated as null value.
//
// Example:
//
//	value := NewValue(t, nil)
//	value.Null()
//
//	value := NewValue(t, []interface{}(nil))
//	value.Null()
func (v *Value) Null() *Value {
	opChain := v.chain.enter("Null()")
	defer opChain.leave()

	if opChain.failed() {
		return v
	}

	if !(v.value == nil) {
		opChain.fail(AssertionFailure{
			Type:   AssertNil,
			Actual: &AssertionValue{v.value},
			Errors: []error{
				errors.New("expected: value is null"),
			},
		})
	}

	return v
}

// NotNull succeeds if value is not nil.
//
// Note that non-nil interface{} that points to nil value (e.g. nil slice or map)
// is also treated as null value. Empty (non-nil) slice or map, empty string, and
// zero number are not treated as null value.
//
// Example:
//
//	value := NewValue(t, "")
//	value.NotNull()
//
//	value := NewValue(t, make([]interface{}, 0)
//	value.Null()
func (v *Value) NotNull() *Value {
	opChain := v.chain.enter("NotNull()")
	defer opChain.leave()

	if opChain.failed() {
		return v
	}

	if !(v.value != nil) {
		opChain.fail(AssertionFailure{
			Type:   AssertNotNil,
			Actual: &AssertionValue{v.value},
			Errors: []error{
				errors.New("expected: value is non-null"),
			},
		})
	}

	return v
}

// Equal succeeds if value is equal to another value (e.g. map, slice, string, etc).
// Before comparison, both values are converted to canonical form.
//
// Example:
//
//	value := NewValue(t, "foo")
//	value.Equal("foo")
func (v *Value) Equal(value interface{}) *Value {
	opChain := v.chain.enter("Equal()")
	defer opChain.leave()

	if opChain.failed() {
		return v
	}

	expected, ok := canonValue(opChain, value)
	if !ok {
		return v
	}

	if !reflect.DeepEqual(expected, v.value) {
		opChain.fail(AssertionFailure{
			Type:     AssertEqual,
			Actual:   &AssertionValue{v.value},
			Expected: &AssertionValue{expected},
			Errors: []error{
				errors.New("expected: values are equal"),
			},
		})
	}

	return v
}

// NotEqual succeeds if value is not equal to another value (e.g. map, slice,
// string, etc). Before comparison, both values are converted to canonical form.
//
// Example:
//
//	value := NewValue(t, "foo")
//	value.NorEqual("bar")
func (v *Value) NotEqual(value interface{}) *Value {
	opChain := v.chain.enter("NotEqual()")
	defer opChain.leave()

	if opChain.failed() {
		return v
	}

	expected, ok := canonValue(opChain, value)
	if !ok {
		return v
	}

	if reflect.DeepEqual(expected, v.value) {
		opChain.fail(AssertionFailure{
			Type:     AssertNotEqual,
			Actual:   &AssertionValue{v.value},
			Expected: &AssertionValue{expected},
			Errors: []error{
				errors.New("expected: values are non-equal"),
			},
		})
	}

	return v
}<|MERGE_RESOLUTION|>--- conflicted
+++ resolved
@@ -75,7 +75,6 @@
 	return v.value
 }
 
-<<<<<<< HEAD
 // Decode unmarshals the underlying value attached to the Object to a target variable
 // target should be one of this:
 //
@@ -114,7 +113,9 @@
 	}
 
 	canonDecode(opChain, v.value, target)
-=======
+	return v
+}
+
 // Alias returns a new Value object with alias.
 // When a test of Value object with alias is failed,
 // an assertion is displayed as a chain starting from the alias.
@@ -141,7 +142,6 @@
 	defer opChain.leave()
 
 	v.chain.setAlias(name)
->>>>>>> eb535fe8
 	return v
 }
 
