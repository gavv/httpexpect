package httpexpect

import (
	"bytes"
	"context"
	"encoding/json"
	"errors"
	"fmt"
	"io"
	"io/ioutil"
	"mime/multipart"
	"net"
	"net/http"
	"net/url"
	"os"
	"reflect"
	"sort"
	"strings"
	"time"

	"github.com/ajg/form"
	"github.com/fatih/structs"
	"github.com/google/go-querystring/query"
	"github.com/gorilla/websocket"
	"github.com/imkira/go-interpol"
)

// Request provides methods to incrementally build http.Request object,
// send it, and receive response.
type Request struct {
	noCopy noCopy
	config Config
	chain  *chain

	redirectPolicy RedirectPolicy
	maxRedirects   int

	retryPolicy   RetryPolicy
	maxRetries    int
	minRetryDelay time.Duration
	maxRetryDelay time.Duration
	sleepFn       func(d time.Duration) <-chan time.Time

	timeout time.Duration

	httpReq *http.Request
	path    string
	query   url.Values

	form      url.Values
	formbuf   *bytes.Buffer
	multipart *multipart.Writer

	bodySetter   string
	typeSetter   string
	forceType    bool
	expectCalled bool

	wsUpgrade bool

	transforms []func(*http.Request)
	matchers   []func(*Response)
}

// Deprecated: use NewRequestC instead.
func NewRequest(config Config, method, path string, pathargs ...interface{}) *Request {
	return NewRequestC(config, method, path, pathargs...)
}

// NewRequestC returns a new Request instance.
//
// Requirements for config are same as for WithConfig function.
//
// method defines the HTTP method (GET, POST, PUT, etc.). path defines url path.
//
// Simple interpolation is allowed for {named} parameters in path:
//   - if pathargs is given, it's used to substitute first len(pathargs) parameters,
//     regardless of their names
//   - if WithPath() or WithPathObject() is called, it's used to substitute given
//     parameters by name
//
// For example:
//
//	req := NewRequestC(config, "POST", "/repos/{user}/{repo}", "gavv", "httpexpect")
//	// path will be "/repos/gavv/httpexpect"
//
// Or:
//
//	req := NewRequestC(config, "POST", "/repos/{user}/{repo}")
//	req.WithPath("user", "gavv")
//	req.WithPath("repo", "httpexpect")
//	// path will be "/repos/gavv/httpexpect"
//
// After interpolation, path is urlencoded and appended to Config.BaseURL,
// separated by slash. If BaseURL ends with a slash and path (after interpolation)
// starts with a slash, only single slash is inserted.
func NewRequestC(config Config, method, path string, pathargs ...interface{}) *Request {
	config = config.withDefaults()

	return newRequest(
		newChainWithConfig(fmt.Sprintf("Request(%q)", method), config),
		config,
		method,
		path,
		pathargs...,
	)
}

func newRequest(
	parent *chain, config Config, method, path string, pathargs ...interface{},
) *Request {
	config.validate()

	r := &Request{
		config: config,
		chain:  parent.clone(),

		redirectPolicy: defaultRedirectPolicy,
		maxRedirects:   -1,

		retryPolicy:   RetryTemporaryNetworkAndServerErrors,
		maxRetries:    0,
		minRetryDelay: time.Millisecond * 50,
		maxRetryDelay: time.Second * 5,
		sleepFn: func(d time.Duration) <-chan time.Time {
			return time.After(d)
		},
	}

	opChain := r.chain.enter("")
	defer opChain.leave()

	r.initPath(opChain, path, pathargs...)
	r.initReq(opChain, method)

	r.chain.setRequest(r)

	return r
}

func (r *Request) initPath(opChain *chain, path string, pathargs ...interface{}) {
	var n int

	path, err := interpol.WithFunc(path, func(k string, w io.Writer) error {
		if n < len(pathargs) {
			if pathargs[n] == nil {
				opChain.fail(AssertionFailure{
					Type:   AssertValid,
					Actual: &AssertionValue{pathargs},
					Errors: []error{
						fmt.Errorf("unexpected nil argument at index %d", n),
					},
				})
			} else {
				mustWrite(w, fmt.Sprint(pathargs[n]))
			}
		} else {
			mustWrite(w, "{")
			mustWrite(w, k)
			mustWrite(w, "}")
		}
		n++
		return nil
	})

	if err != nil {
		opChain.fail(AssertionFailure{
			Type:   AssertValid,
			Actual: &AssertionValue{path},
			Errors: []error{
				errors.New("invalid interpol string"),
				err,
			},
		})
	}

	r.path = path
}

func (r *Request) initReq(opChain *chain, method string) {
	httpReq, err := r.config.RequestFactory.NewRequest(method, r.config.BaseURL, nil)

	if err != nil {
		opChain.fail(AssertionFailure{
			Type: AssertOperation,
			Errors: []error{
				errors.New("failed to create http request"),
				err,
			},
		})
	}

	r.httpReq = httpReq
}

// WithName sets convenient request name.
// This name will be included in assertion reports for this request.
//
// Example:
//
//	req := NewRequestC(config, "POST", "/api/login")
//	req.WithName("Login Request")
func (r *Request) WithName(name string) *Request {
	opChain := r.chain.enter("WithName()")
	defer opChain.leave()

	if r.chain.failed() {
		return r
	}

	if !r.checkOrder("WithName") {
		return r
	}

	r.chain.setRequestName(name)

	return r
}

// WithMatcher attaches a matcher to the request.
// All attached matchers are invoked in the Expect method for a newly
// created Response.
//
// Example:
//
//	req := NewRequestC(config, "GET", "/path")
//	req.WithMatcher(func (resp *httpexpect.Response) {
//	    resp.Header("API-Version").NotEmpty()
//	})
func (r *Request) WithMatcher(matcher func(*Response)) *Request {
	opChain := r.chain.enter("WithMatcher()")
	defer opChain.leave()

	if opChain.failed() {
		return r
	}

	if !r.checkOrder("WithMatcher") {
		return r
	}

	if matcher == nil {
		opChain.fail(AssertionFailure{
			Type: AssertUsage,
			Errors: []error{
				errors.New("unexpected nil argument"),
			},
		})
		return r
	}

	r.matchers = append(r.matchers, matcher)
	return r
}

// WithTransformer attaches a transform to the Request.
// All attachhed transforms are invoked in the Expect methods for
// http.Request struct, after it's encoded and before it's sent.
//
// Example:
//
//	req := NewRequestC(config, "PUT", "http://example.com/path")
//	req.WithTransformer(func(r *http.Request) { r.Header.Add("foo", "bar") })
func (r *Request) WithTransformer(transform func(*http.Request)) *Request {
	opChain := r.chain.enter("WithTransformer()")
	defer opChain.leave()

	if opChain.failed() {
		return r
	}

	if !r.checkOrder("WithTransformer") {
		return r
	}

	if transform == nil {
		opChain.fail(AssertionFailure{
			Type: AssertUsage,
			Errors: []error{
				errors.New("unexpected nil argument"),
			},
		})
		return r
	}

	r.transforms = append(r.transforms, transform)

	return r
}

// WithClient sets client.
//
// The new client overwrites Config.Client. It will be used once to send the
// request and receive a response.
//
// Example:
//
//	req := NewRequestC(config, "GET", "/path")
//	req.WithClient(&http.Client{
//	  Transport: &http.Transport{
//	    DisableCompression: true,
//	  },
//	})
func (r *Request) WithClient(client Client) *Request {
	opChain := r.chain.enter("WithClient()")
	defer opChain.leave()

	if opChain.failed() {
		return r
	}

	if !r.checkOrder("WithClient") {
		return r
	}

	if client == nil {
		opChain.fail(AssertionFailure{
			Type: AssertUsage,
			Errors: []error{
				errors.New("unexpected nil argument"),
			},
		})
		return r
	}

	r.config.Client = client

	return r
}

// WithHandler configures client to invoke the given handler directly.
//
// If Config.Client is http.Client, then only its Transport field is overwritten
// because the client may contain some state shared among requests like a cookie
// jar. Otherwise, the whole client is overwritten with a new client.
//
// Example:
//
//	req := NewRequestC(config, "GET", "/path")
//	req.WithHandler(myServer.someHandler)
func (r *Request) WithHandler(handler http.Handler) *Request {
	opChain := r.chain.enter("WithHandler()")
	defer opChain.leave()

	if opChain.failed() {
		return r
	}

	if !r.checkOrder("WithHandler") {
		return r
	}

	if handler == nil {
		opChain.fail(AssertionFailure{
			Type: AssertUsage,
			Errors: []error{
				errors.New("unexpected nil argument"),
			},
		})
		return r
	}

	if client, ok := r.config.Client.(*http.Client); ok {
		clientCopy := *client
		clientCopy.Transport = NewBinder(handler)
		r.config.Client = &clientCopy
	} else {
		r.config.Client = &http.Client{
			Transport: NewBinder(handler),
			Jar:       NewCookieJar(),
		}
	}

	return r
}

// WithContext sets the context.
//
// Config.Context will be overwritten.
//
// Any retries will stop after one is cancelled.
// If the intended behavior is to continue any further retries, use WithTimeout.
//
// Example:
//
//	ctx, _ = context.WithTimeout(context.Background(), time.Duration(3)*time.Second)
//	req := NewRequestC(config, "GET", "/path")
//	req.WithContext(ctx)
//	req.Expect().Status(http.StatusOK)
func (r *Request) WithContext(ctx context.Context) *Request {
	opChain := r.chain.enter("WithContext()")
	defer opChain.leave()

	if opChain.failed() {
		return r
	}

	if !r.checkOrder("WithContext") {
		return r
	}

	if ctx == nil {
		opChain.fail(AssertionFailure{
			Type: AssertUsage,
			Errors: []error{
				errors.New("unexpected nil argument"),
			},
		})
		return r
	}

	r.config.Context = ctx

	return r
}

// WithTimeout sets a timeout duration for the request.
//
// Will attach to the request a context.WithTimeout around the Config.Context
// or any context set WithContext. If these are nil, the new context will be
// created on top of a context.Background().
//
// Any retries will continue after one is cancelled.
// If the intended behavior is to stop any further retries, use WithContext or
// Config.Context.
//
// Example:
//
//	req := NewRequestC(config, "GET", "/path")
//	req.WithTimeout(time.Duration(3)*time.Second)
//	req.Expect().Status(http.StatusOK)
func (r *Request) WithTimeout(timeout time.Duration) *Request {
	opChain := r.chain.enter("WithTimeout()")
	defer opChain.leave()

	if opChain.failed() {
		return r
	}

	if !r.checkOrder("WithTimeout") {
		return r
	}

	r.timeout = timeout

	return r
}

// RedirectPolicy defines how redirection responses are handled.
//
// Status codes 307, 308 require resending body. They are followed only if
// redirect policy is FollowAllRedirects.
//
// Status codes 301, 302, 303 don't require resending body. On such redirect,
// http.Client automatically switches HTTP method to GET, if it's not GET or
// HEAD already. These redirects are followed if redirect policy is either
// FollowAllRedirects or FollowRedirectsWithoutBody.
//
// Default redirect policy is FollowRedirectsWithoutBody.
type RedirectPolicy int

const (
	// indicates that WithRedirectPolicy was not called
	defaultRedirectPolicy RedirectPolicy = iota

	// DontFollowRedirects forbids following any redirects.
	// Redirection response is returned to the user and can be inspected.
	DontFollowRedirects

	// FollowAllRedirects allows following any redirects, including those
	// which require resending body.
	FollowAllRedirects

	// FollowRedirectsWithoutBody allows following only redirects which
	// don't require resending body.
	// If redirect requires resending body, it's not followed, and redirection
	// response is returned instead.
	FollowRedirectsWithoutBody
)

// WithRedirectPolicy sets policy for redirection response handling.
//
// How redirect is handled depends on both response status code and
// redirect policy. See comments for RedirectPolicy for details.
//
// Default redirect policy is defined by Client implementation.
// Default behavior of http.Client corresponds to FollowRedirectsWithoutBody.
//
// This method can be used only if Client interface points to
// *http.Client struct, since we rely on it in redirect handling.
//
// Example:
//
//	req1 := NewRequestC(config, "POST", "/path")
//	req1.WithRedirectPolicy(FollowAllRedirects)
//	req1.Expect().Status(http.StatusOK)
//
//	req2 := NewRequestC(config, "POST", "/path")
//	req2.WithRedirectPolicy(DontFollowRedirects)
//	req2.Expect().Status(http.StatusPermanentRedirect)
func (r *Request) WithRedirectPolicy(policy RedirectPolicy) *Request {
	opChain := r.chain.enter("WithRedirectPolicy()")
	defer opChain.leave()

	if opChain.failed() {
		return r
	}

	if !r.checkOrder("WithRedirectPolicy") {
		return r
	}

	r.redirectPolicy = policy

	return r
}

// WithMaxRedirects sets maximum number of redirects to follow.
//
// If the number of redirects exceedes this limit, request is failed.
//
// Default limit is defined by Client implementation.
// Default behavior of http.Client corresponds to maximum of 10-1 redirects.
//
// This method can be used only if Client interface points to
// *http.Client struct, since we rely on it in redirect handling.
//
// Example:
//
//	req1 := NewRequestC(config, "POST", "/path")
//	req1.WithMaxRedirects(1)
//	req1.Expect().Status(http.StatusOK)
func (r *Request) WithMaxRedirects(maxRedirects int) *Request {
	opChain := r.chain.enter("WithMaxRedirects()")
	defer opChain.leave()

	if opChain.failed() {
		return r
	}

	if !r.checkOrder("WithMaxRedirects") {
		return r
	}

	if maxRedirects < 0 {
		opChain.fail(AssertionFailure{
			Type:   AssertValid,
			Actual: &AssertionValue{maxRedirects},
			Errors: []error{
				errors.New("invalid negative argument"),
			},
		})
		return r
	}

	r.maxRedirects = maxRedirects

	return r
}

// RetryPolicy defines how failed requests are retried.
//
// Whether a request is retried depends on error type (if any), response
// status code (if any), and retry policy.
type RetryPolicy int

const (
	// DontRetry disables retrying at all.
	DontRetry RetryPolicy = iota

	// RetryTemporaryNetworkErrors enables retrying only temporary network errors.
	// Retry happens if Client returns net.Error and its Temporary() method
	// returns true.
	RetryTemporaryNetworkErrors

	// RetryTemporaryNetworkAndServerErrors enables retrying of temporary network
	// errors, as well as 5xx status codes.
	RetryTemporaryNetworkAndServerErrors

	// RetryAllErrors enables retrying of any error or 4xx/5xx status code.
	RetryAllErrors
)

// WithRetryPolicy sets policy for retries.
//
// Whether a request is retried depends on error type (if any), response
// status code (if any), and retry policy.
//
// How much retry attempts happens is defined by WithMaxRetries().
// How much to wait between attempts is defined by WithRetryDelay().
//
// Default retry policy is RetryTemporaryNetworkAndServerErrors, but
// default maximum number of retries is zero, so no retries happen
// unless WithMaxRetries() is called.
//
// Example:
//
//	req := NewRequestC(config, "POST", "/path")
//	req.WithRetryPolicy(RetryAllErrors)
//	req.Expect().Status(http.StatusOK)
func (r *Request) WithRetryPolicy(policy RetryPolicy) *Request {
	opChain := r.chain.enter("WithRetryPolicy()")
	defer opChain.leave()

	if opChain.failed() {
		return r
	}

	if !r.checkOrder("WithRetryPolicy") {
		return r
	}

	r.retryPolicy = policy

	return r
}

// WithMaxRetries sets maximum number of retry attempts.
//
// After first request failure, additional retry attempts may happen,
// depending on the retry policy.
//
// Setting this to zero disables retries, i.e. only one request is sent.
// Setting this to N enables retries, and up to N+1 requests may be sent.
//
// Default number of retries is zero, i.e. retries are disabled.
//
// Example:
//
//	req := NewRequestC(config, "POST", "/path")
//	req.WithMaxRetries(1)
//	req.Expect().Status(http.StatusOK)
func (r *Request) WithMaxRetries(maxRetries int) *Request {
	opChain := r.chain.enter("WithMaxRetries()")
	defer opChain.leave()

	if opChain.failed() {
		return r
	}

	if !r.checkOrder("WithMaxRetries") {
		return r
	}

	if maxRetries < 0 {
		opChain.fail(AssertionFailure{
			Type:   AssertValid,
			Actual: &AssertionValue{maxRetries},
			Errors: []error{
				errors.New("invalid negative argument"),
			},
		})
		return r
	}

	r.maxRetries = maxRetries

	return r
}

// WithRetryDelay sets minimum and maximum delay between retries.
//
// If multiple retry attempts happen, delay between attempts starts from
// minDelay and then grows exponentionally until it reaches maxDelay.
//
// Default delay range is [50ms; 5s].
//
// Example:
//
//	req := NewRequestC(config, "POST", "/path")
//	req.WithRetryDelay(time.Second, time.Minute)
//	req.Expect().Status(http.StatusOK)
func (r *Request) WithRetryDelay(minDelay, maxDelay time.Duration) *Request {
	opChain := r.chain.enter("WithRetryDelay()")
	defer opChain.leave()

	if opChain.failed() {
		return r
	}

	if !r.checkOrder("WithRetryDelay") {
		return r
	}

	if !(minDelay <= maxDelay) {
		opChain.fail(AssertionFailure{
			Type: AssertValid,
			Actual: &AssertionValue{
				[2]time.Duration{minDelay, maxDelay},
			},
			Errors: []error{
				errors.New("invalid delay range"),
			},
		})
		return r
	}

	r.minRetryDelay = minDelay
	r.maxRetryDelay = maxDelay

	return r
}

// WithWebsocketUpgrade enables upgrades the connection to websocket.
//
// At least the following fields are added to the request header:
//
//	Upgrade: websocket
//	Connection: Upgrade
//
// The actual set of header fields is define by the protocol implementation
// in the gorilla/websocket package.
//
// The user should then call the Response.Websocket() method which returns
// the Websocket instance. This instance can be used to send messages to the
// server, to inspect the received messages, and to close the websocket.
//
// Example:
//
//	req := NewRequestC(config, "GET", "/path")
//	req.WithWebsocketUpgrade()
//	ws := req.Expect().Status(http.StatusSwitchingProtocols).Websocket()
//	defer ws.Disconnect()
func (r *Request) WithWebsocketUpgrade() *Request {
	opChain := r.chain.enter("WithWebsocketUpgrade()")
	defer opChain.leave()

	if opChain.failed() {
		return r
	}

	if !r.checkOrder("WithWebsocketUpgrade") {
		return r
	}

	r.wsUpgrade = true

	return r
}

// WithWebsocketDialer sets the custom websocket dialer.
//
// The new dialer overwrites Config.WebsocketDialer. It will be used once to establish
// the WebSocket connection and receive a response of handshake result.
//
// Example:
//
//	req := NewRequestC(config, "GET", "/path")
//	req.WithWebsocketUpgrade()
//	req.WithWebsocketDialer(&websocket.Dialer{
//	  EnableCompression: false,
//	})
//	ws := req.Expect().Status(http.StatusSwitchingProtocols).Websocket()
//	defer ws.Disconnect()
func (r *Request) WithWebsocketDialer(dialer WebsocketDialer) *Request {
	opChain := r.chain.enter("WithWebsocketDialer()")
	defer opChain.leave()

	if opChain.failed() {
		return r
	}

	if !r.checkOrder("WithWebsocketDialer") {
		return r
	}

	if dialer == nil {
		opChain.fail(AssertionFailure{
			Type: AssertUsage,
			Errors: []error{
				errors.New("unexpected nil argument"),
			},
		})
		return r
	}

	r.config.WebsocketDialer = dialer

	return r
}

// WithPath substitutes named parameters in url path.
//
// value is converted to string using fmt.Sprint(). If there is no named
// parameter '{key}' in url path, failure is reported.
//
// Named parameters are case-insensitive.
//
// Example:
//
//	req := NewRequestC(config, "POST", "/repos/{user}/{repo}")
//	req.WithPath("user", "gavv")
//	req.WithPath("repo", "httpexpect")
//	// path will be "/repos/gavv/httpexpect"
func (r *Request) WithPath(key string, value interface{}) *Request {
	opChain := r.chain.enter("WithPath()")
	defer opChain.leave()

	if opChain.failed() {
		return r
	}

	if !r.checkOrder("WithPath") {
		return r
	}

	if value == nil {
		opChain.fail(AssertionFailure{
			Type: AssertUsage,
			Errors: []error{
				errors.New("unexpected nil argument"),
			},
		})
		return r
	}

	r.withPath(opChain, key, value)

	return r
}

// WithPathObject substitutes multiple named parameters in url path.
//
// object should be map or struct. If object is struct, it's converted
// to map using https://github.com/fatih/structs. Structs may contain
// "path" struct tag, similar to "json" struct tag for json.Marshal().
//
// Each map value is converted to string using fmt.Sprint(). If there
// is no named parameter for some map '{key}' in url path, failure is
// reported.
//
// Named parameters are case-insensitive.
//
// Example:
//
//	type MyPath struct {
//	    Login string `path:"user"`
//	    Repo  string
//	}
//
//	req := NewRequestC(config, "POST", "/repos/{user}/{repo}")
//	req.WithPathObject(MyPath{"gavv", "httpexpect"})
//	// path will be "/repos/gavv/httpexpect"
//
//	req := NewRequestC(config, "POST", "/repos/{user}/{repo}")
//	req.WithPathObject(map[string]string{"user": "gavv", "repo": "httpexpect"})
//	// path will be "/repos/gavv/httpexpect"
func (r *Request) WithPathObject(object interface{}) *Request {
	opChain := r.chain.enter("WithPathObject()")
	defer opChain.leave()

	if opChain.failed() {
		return r
	}

	if !r.checkOrder("WithPathObject") {
		return r
	}

	if object == nil {
		return r
	}

	var (
		m  map[string]interface{}
		ok bool
	)
	if reflect.Indirect(reflect.ValueOf(object)).Kind() == reflect.Struct {
		s := structs.New(object)
		s.TagName = "path"
		m = s.Map()
	} else {
		m, ok = canonMap(opChain, object)
		if !ok {
			return r
		}
	}

	for key, value := range m {
		r.withPath(opChain, key, value)
	}

	return r
}

func (r *Request) withPath(opChain *chain, key string, value interface{}) {
	found := false

	path, err := interpol.WithFunc(r.path, func(k string, w io.Writer) error {
		if strings.EqualFold(k, key) {
			if value == nil {
				opChain.fail(AssertionFailure{
					Type: AssertUsage,
					Errors: []error{
						errors.New("unexpected nil interpol argument"),
					},
				})
			} else {
				mustWrite(w, fmt.Sprint(value))
				found = true
			}
		} else {
			mustWrite(w, "{")
			mustWrite(w, k)
			mustWrite(w, "}")
		}
		return nil
	})

	if err != nil {
		opChain.fail(AssertionFailure{
			Type:   AssertValid,
			Actual: &AssertionValue{path},
			Errors: []error{
				errors.New("invalid interpol string"),
				err,
			},
		})
		return
	}

	if !found {
		opChain.fail(AssertionFailure{
			Type: AssertUsage,
			Errors: []error{
				fmt.Errorf("key %q not found in interpol string", key),
			},
		})
		return
	}

	r.path = path
}

// WithQuery adds query parameter to request URL.
//
// value is converted to string using fmt.Sprint() and urlencoded.
//
// Example:
//
//	req := NewRequestC(config, "PUT", "http://example.com/path")
//	req.WithQuery("a", 123)
//	req.WithQuery("b", "foo")
//	// URL is now http://example.com/path?a=123&b=foo
func (r *Request) WithQuery(key string, value interface{}) *Request {
	opChain := r.chain.enter("WithQuery()")
	defer opChain.leave()

	if opChain.failed() {
		return r
	}

	if !r.checkOrder("WithQuery") {
		return r
	}

	if value == nil {
		opChain.fail(AssertionFailure{
			Type: AssertUsage,
			Errors: []error{
				errors.New("unexpected nil argument"),
			},
		})
		return r
	}

	if r.query == nil {
		r.query = make(url.Values)
	}
	r.query.Add(key, fmt.Sprint(value))

	return r
}

// WithQueryObject adds multiple query parameters to request URL.
//
// object is converted to query string using github.com/google/go-querystring
// if it's a struct or pointer to struct, or github.com/ajg/form otherwise.
//
// Various object types are supported. Structs may contain "url" struct tag,
// similar to "json" struct tag for json.Marshal().
//
// Example:
//
//	type MyURL struct {
//	    A int    `url:"a"`
//	    B string `url:"b"`
//	}
//
//	req := NewRequestC(config, "PUT", "http://example.com/path")
//	req.WithQueryObject(MyURL{A: 123, B: "foo"})
//	// URL is now http://example.com/path?a=123&b=foo
//
//	req := NewRequestC(config, "PUT", "http://example.com/path")
//	req.WithQueryObject(map[string]interface{}{"a": 123, "b": "foo"})
//	// URL is now http://example.com/path?a=123&b=foo
func (r *Request) WithQueryObject(object interface{}) *Request {
	opChain := r.chain.enter("WithQueryObject()")
	defer opChain.leave()

	if opChain.failed() {
		return r
	}

	if !r.checkOrder("WithQueryObject") {
		return r
	}

	if object == nil {
		return r
	}

	var (
		q   url.Values
		err error
	)
	if reflect.Indirect(reflect.ValueOf(object)).Kind() == reflect.Struct {
		q, err = query.Values(object)
		if err != nil {
			opChain.fail(AssertionFailure{
				Type:   AssertValid,
				Actual: &AssertionValue{object},
				Errors: []error{
					errors.New("invalid query object"),
					err,
				},
			})
			return r
		}
	} else {
		q, err = form.EncodeToValues(object)
		if err != nil {
			opChain.fail(AssertionFailure{
				Type:   AssertValid,
				Actual: &AssertionValue{object},
				Errors: []error{
					errors.New("invalid query object"),
					err,
				},
			})
			return r
		}
	}

	if r.query == nil {
		r.query = make(url.Values)
	}
	for k, v := range q {
		r.query[k] = append(r.query[k], v...)
	}

	return r
}

// WithQueryString parses given query string and adds it to request URL.
//
// Example:
//
//	req := NewRequestC(config, "PUT", "http://example.com/path")
//	req.WithQuery("a", 11)
//	req.WithQueryString("b=22&c=33")
//	// URL is now http://example.com/path?a=11&bb=22&c=33
func (r *Request) WithQueryString(query string) *Request {
	opChain := r.chain.enter("WithQueryString()")
	defer opChain.leave()

	if opChain.failed() {
		return r
	}

	if !r.checkOrder("WithQueryString") {
		return r
	}

	v, err := url.ParseQuery(query)

	if err != nil {
		opChain.fail(AssertionFailure{
			Type:   AssertValid,
			Actual: &AssertionValue{query},
			Errors: []error{
				errors.New("invalid query string"),
				err,
			},
		})
		return r
	}

	if r.query == nil {
		r.query = make(url.Values)
	}
	for k, v := range v {
		r.query[k] = append(r.query[k], v...)
	}

	return r
}

// WithURL sets request URL.
//
// This URL overwrites Config.BaseURL. Request path passed to request constructor
// is appended to this URL, separated by slash if necessary.
//
// Example:
//
//	req := NewRequestC(config, "PUT", "/path")
//	req.WithURL("http://example.com")
//	// URL is now http://example.com/path
func (r *Request) WithURL(urlStr string) *Request {
	opChain := r.chain.enter("WithURL()")
	defer opChain.leave()

	if opChain.failed() {
		return r
	}

	if !r.checkOrder("WithURL") {
		return r
	}

	u, err := url.Parse(urlStr)
	if err != nil {
		opChain.fail(AssertionFailure{
			Type:   AssertValid,
			Actual: &AssertionValue{urlStr},
			Errors: []error{
				errors.New("invalid url string"),
				err,
			},
		})
		return r
	}

	r.httpReq.URL = u

	return r
}

// WithHeaders adds given headers to request.
//
// Example:
//
//	req := NewRequestC(config, "PUT", "http://example.com/path")
//	req.WithHeaders(map[string]string{
//	    "Content-Type": "application/json",
//	})
func (r *Request) WithHeaders(headers map[string]string) *Request {
	opChain := r.chain.enter("WithHeaders()")
	defer opChain.leave()

	if opChain.failed() {
		return r
	}

	if !r.checkOrder("WithHeaders") {
		return r
	}

	for k, v := range headers {
		r.withHeader(k, v)
	}

	return r
}

// WithHeader adds given single header to request.
//
// Example:
//
//	req := NewRequestC(config, "PUT", "http://example.com/path")
//	req.WithHeader("Content-Type", "application/json")
func (r *Request) WithHeader(k, v string) *Request {
	opChain := r.chain.enter("WithHeader()")
	defer opChain.leave()

	if opChain.failed() {
		return r
	}

	if !r.checkOrder("WithHeader") {
		return r
	}

	r.withHeader(k, v)

	return r
}

func (r *Request) withHeader(k, v string) {
	switch http.CanonicalHeaderKey(k) {
	case "Host":
		r.httpReq.Host = v

	case "Content-Type":
		if !r.forceType {
			delete(r.httpReq.Header, "Content-Type")
		}
		r.forceType = true
		r.typeSetter = "WithHeader()"
		r.httpReq.Header.Add(k, v)

	default:
		r.httpReq.Header.Add(k, v)
	}
}

// WithCookies adds given cookies to request.
//
// Example:
//
//	req := NewRequestC(config, "PUT", "http://example.com/path")
//	req.WithCookies(map[string]string{
//	    "foo": "aa",
//	    "bar": "bb",
//	})
func (r *Request) WithCookies(cookies map[string]string) *Request {
	opChain := r.chain.enter("WithCookies()")
	defer opChain.leave()

	if opChain.failed() {
		return r
	}

	if !r.checkOrder("WithCookies") {
		return r
	}

	for k, v := range cookies {
		r.httpReq.AddCookie(&http.Cookie{
			Name:  k,
			Value: v,
		})
	}

	return r
}

// WithCookie adds given single cookie to request.
//
// Example:
//
//	req := NewRequestC(config, "PUT", "http://example.com/path")
//	req.WithCookie("name", "value")
func (r *Request) WithCookie(k, v string) *Request {
	opChain := r.chain.enter("WithCookie()")
	defer opChain.leave()

	if opChain.failed() {
		return r
	}

	if !r.checkOrder("WithCookie") {
		return r
	}

	r.httpReq.AddCookie(&http.Cookie{
		Name:  k,
		Value: v,
	})

	return r
}

// WithBasicAuth sets the request's Authorization header to use HTTP
// Basic Authentication with the provided username and password.
//
// With HTTP Basic Authentication the provided username and password
// are not encrypted.
//
// Example:
//
//	req := NewRequestC(config, "PUT", "http://example.com/path")
//	req.WithBasicAuth("john", "secret")
func (r *Request) WithBasicAuth(username, password string) *Request {
	opChain := r.chain.enter("WithBasicAuth()")
	defer opChain.leave()

	if opChain.failed() {
		return r
	}

	if !r.checkOrder("WithBasicAuth") {
		return r
	}

	r.httpReq.SetBasicAuth(username, password)

	return r
}

// WithHost sets request host to given string.
//
// Example:
//
//	req := NewRequestC(config, "PUT", "http://example.com/path")
//	req.WithHost("example.com")
func (r *Request) WithHost(host string) *Request {
	opChain := r.chain.enter("WithHost()")
	defer opChain.leave()

	if opChain.failed() {
		return r
	}

	if !r.checkOrder("WithHost") {
		return r
	}

	r.httpReq.Host = host

	return r
}

// WithProto sets HTTP protocol version.
//
// proto should have form of "HTTP/{major}.{minor}", e.g. "HTTP/1.1".
//
// Example:
//
//	req := NewRequestC(config, "PUT", "http://example.com/path")
//	req.WithProto("HTTP/2.0")
func (r *Request) WithProto(proto string) *Request {
	opChain := r.chain.enter("WithProto()")
	defer opChain.leave()

	if opChain.failed() {
		return r
	}

	if !r.checkOrder("WithProto") {
		return r
	}

	major, minor, ok := http.ParseHTTPVersion(proto)

	if !ok {
		opChain.fail(AssertionFailure{
			Type: AssertUsage,
			Errors: []error{
				fmt.Errorf(
					`unexpected protocol version %q, expected "HTTP/{major}.{minor}"`,
					proto),
			},
		})
		return r
	}

	r.httpReq.ProtoMajor = major
	r.httpReq.ProtoMinor = minor

	return r
}

// WithChunked enables chunked encoding and sets request body reader.
//
// Expect() will read all available data from given reader. Content-Length
// is not set, and "chunked" Transfer-Encoding is used.
//
// If protocol version is not at least HTTP/1.1 (required for chunked
// encoding), failure is reported.
//
// Example:
//
//	req := NewRequestC(config, "PUT", "http://example.com/upload")
//	fh, _ := os.Open("data")
//	defer fh.Close()
//	req.WithHeader("Content-Type", "application/octet-stream")
//	req.WithChunked(fh)
func (r *Request) WithChunked(reader io.Reader) *Request {
	opChain := r.chain.enter("WithChunked()")
	defer opChain.leave()

	if opChain.failed() {
		return r
	}

	if !r.checkOrder("WithChunked") {
		return r
	}
	if !r.httpReq.ProtoAtLeast(1, 1) {
		opChain.fail(AssertionFailure{
			Type: AssertUsage,
			Errors: []error{
				fmt.Errorf(
					`chunked Transfer-Encoding requires at least "HTTP/1.1",`+
						` but "HTTP/%d.%d" is used`,
					r.httpReq.ProtoMajor, r.httpReq.ProtoMinor),
			},
		})
		return r
	}

	r.setBody(opChain, "WithChunked()", reader, -1, false)

	return r
}

// WithBytes sets request body to given slice of bytes.
//
// Example:
//
//	req := NewRequestC(config, "PUT", "http://example.com/path")
//	req.WithHeader("Content-Type", "application/json")
//	req.WithBytes([]byte(`{"foo": 123}`))
func (r *Request) WithBytes(b []byte) *Request {
	opChain := r.chain.enter("WithBytes()")
	defer opChain.leave()

	if opChain.failed() {
		return r
	}

	if !r.checkOrder("WithBytes") {
		return r
	}

	if b == nil {
		r.setBody(opChain, "WithBytes()", nil, 0, false)
	} else {
		r.setBody(opChain, "WithBytes()", bytes.NewReader(b), len(b), false)
	}

	return r
}

// WithText sets Content-Type header to "text/plain; charset=utf-8" and
// sets body to given string.
//
// Example:
//
//	req := NewRequestC(config, "PUT", "http://example.com/path")
//	req.WithText("hello, world!")
func (r *Request) WithText(s string) *Request {
	opChain := r.chain.enter("WithText()")
	defer opChain.leave()

	if opChain.failed() {
		return r
	}

<<<<<<< HEAD
	if !r.checkOrder("WithText") {
		return r
	}

	r.setType("WithText()", "text/plain; charset=utf-8", false)
	r.setBody("WithText()", strings.NewReader(s), len(s), false)
=======
	r.setType(opChain, "WithText()", "text/plain; charset=utf-8", false)
	r.setBody(opChain, "WithText()", strings.NewReader(s), len(s), false)
>>>>>>> ad7be841

	return r
}

// WithJSON sets Content-Type header to "application/json; charset=utf-8"
// and sets body to object, marshaled using json.Marshal().
//
// Example:
//
//	type MyJSON struct {
//	    Foo int `json:"foo"`
//	}
//
//	req := NewRequestC(config, "PUT", "http://example.com/path")
//	req.WithJSON(MyJSON{Foo: 123})
//
//	req := NewRequestC(config, "PUT", "http://example.com/path")
//	req.WithJSON(map[string]interface{}{"foo": 123})
func (r *Request) WithJSON(object interface{}) *Request {
	opChain := r.chain.enter("WithJSON()")
	defer opChain.leave()

	if opChain.failed() {
		return r
	}

	if !r.checkOrder("WithJSON") {
		return r
	}

	b, err := json.Marshal(object)

	if err != nil {
		opChain.fail(AssertionFailure{
			Type:   AssertValid,
			Actual: &AssertionValue{object},
			Errors: []error{
				errors.New("invalid json object"),
				err,
			},
		})
		return r
	}

	r.setType(opChain, "WithJSON()", "application/json; charset=utf-8", false)
	r.setBody(opChain, "WithJSON()", bytes.NewReader(b), len(b), false)

	return r
}

// WithForm sets Content-Type header to "application/x-www-form-urlencoded"
// or (if WithMultipart() was called) "multipart/form-data", converts given
// object to url.Values using github.com/ajg/form, and adds it to request body.
//
// Various object types are supported, including maps and structs. Structs may
// contain "form" struct tag, similar to "json" struct tag for json.Marshal().
// See https://github.com/ajg/form for details.
//
// Multiple WithForm(), WithFormField(), and WithFile() calls may be combined.
// If WithMultipart() is called, it should be called first.
//
// Example:
//
//	type MyForm struct {
//	    Foo int `form:"foo"`
//	}
//
//	req := NewRequestC(config, "PUT", "http://example.com/path")
//	req.WithForm(MyForm{Foo: 123})
//
//	req := NewRequestC(config, "PUT", "http://example.com/path")
//	req.WithForm(map[string]interface{}{"foo": 123})
func (r *Request) WithForm(object interface{}) *Request {
	opChain := r.chain.enter("WithForm()")
	defer opChain.leave()

	if opChain.failed() {
		return r
	}

	if !r.checkOrder("WithForm") {
		return r
	}

	f, err := form.EncodeToValues(object)

	if err != nil {
		opChain.fail(AssertionFailure{
			Type:   AssertValid,
			Actual: &AssertionValue{object},
			Errors: []error{
				errors.New("invalid form object"),
				err,
			},
		})
		return r
	}

	if r.multipart != nil {
		r.setType(opChain, "WithForm()", "multipart/form-data", false)

		var keys []string
		for k := range f {
			keys = append(keys, k)
		}
		sort.Strings(keys)

		for _, k := range keys {
			if err := r.multipart.WriteField(k, f[k][0]); err != nil {
				opChain.fail(AssertionFailure{
					Type: AssertOperation,
					Errors: []error{
						fmt.Errorf("failed to write multipart form field %q", k),
						err,
					},
				})
				return r
			}
		}
	} else {
		r.setType(opChain, "WithForm()", "application/x-www-form-urlencoded", false)

		if r.form == nil {
			r.form = make(url.Values)
		}
		for k, v := range f {
			r.form[k] = append(r.form[k], v...)
		}
	}

	return r
}

// WithFormField sets Content-Type header to "application/x-www-form-urlencoded"
// or (if WithMultipart() was called) "multipart/form-data", converts given
// value to string using fmt.Sprint(), and adds it to request body.
//
// Multiple WithForm(), WithFormField(), and WithFile() calls may be combined.
// If WithMultipart() is called, it should be called first.
//
// Example:
//
//	req := NewRequestC(config, "PUT", "http://example.com/path")
//	req.WithFormField("foo", 123).
//	    WithFormField("bar", 456)
func (r *Request) WithFormField(key string, value interface{}) *Request {
	opChain := r.chain.enter("WithFormField()")
	defer opChain.leave()

	if opChain.failed() {
		return r
	}

	if !r.checkOrder("WithFormField") {
		return r
	}

	if r.multipart != nil {
		r.setType(opChain, "WithFormField()", "multipart/form-data", false)

		err := r.multipart.WriteField(key, fmt.Sprint(value))
		if err != nil {
			opChain.fail(AssertionFailure{
				Type: AssertOperation,
				Errors: []error{
					fmt.Errorf("failed to write multipart form field %q", key),
					err,
				},
			})
			return r
		}
	} else {
		r.setType(opChain, "WithFormField()", "application/x-www-form-urlencoded", false)

		if r.form == nil {
			r.form = make(url.Values)
		}
		r.form[key] = append(r.form[key], fmt.Sprint(value))
	}

	return r
}

// WithFile sets Content-Type header to "multipart/form-data", reads given
// file and adds its contents to request body.
//
// If reader is given, it's used to read file contents. Otherwise, os.Open()
// is used to read a file with given path.
//
// Multiple WithForm(), WithFormField(), and WithFile() calls may be combined.
// WithMultipart() should be called before WithFile(), otherwise WithFile()
// fails.
//
// Example:
//
//	req := NewRequestC(config, "PUT", "http://example.com/path")
//	req.WithFile("avatar", "./john.png")
//
//	req := NewRequestC(config, "PUT", "http://example.com/path")
//	fh, _ := os.Open("./john.png")
//	req.WithMultipart().
//	    WithFile("avatar", "john.png", fh)
//	fh.Close()
func (r *Request) WithFile(key, path string, reader ...io.Reader) *Request {
	opChain := r.chain.enter("WithFile()")
	defer opChain.leave()

	if opChain.failed() {
		return r
	}

	if !r.checkOrder("WithFile") {
		return r
	}

	if len(reader) > 1 {
		opChain.fail(AssertionFailure{
			Type: AssertUsage,
			Errors: []error{
				errors.New("unexpected multiple reader arguments"),
			},
		})
		return r
	}

	r.withFile(opChain, "WithFile()", key, path, reader...)

	return r
}

// WithFileBytes is like WithFile, but uses given slice of bytes as the
// file contents.
//
// Example:
//
//	req := NewRequestC(config, "PUT", "http://example.com/path")
//	fh, _ := os.Open("./john.png")
//	b, _ := ioutil.ReadAll(fh)
//	req.WithMultipart().
//	    WithFileBytes("avatar", "john.png", b)
//	fh.Close()
func (r *Request) WithFileBytes(key, path string, data []byte) *Request {
	opChain := r.chain.enter("WithFileBytes()")
	defer opChain.leave()

	if opChain.failed() {
		return r
	}

<<<<<<< HEAD
	if !r.checkOrder("WithFileBytes") {
		return r
	}

	r.withFile("WithFileBytes()", key, path, bytes.NewReader(data))
=======
	r.withFile(opChain, "WithFileBytes()", key, path, bytes.NewReader(data))
>>>>>>> ad7be841

	return r
}

func (r *Request) withFile(
	opChain *chain, method, key, path string, reader ...io.Reader,
) {
	r.setType(opChain, method, "multipart/form-data", false)

	if r.multipart == nil {
		opChain.fail(AssertionFailure{
			Type: AssertUsage,
			Errors: []error{
				fmt.Errorf("%s requires WithMultipart() to be called first", method),
			},
		})
		return
	}

	wr, err := r.multipart.CreateFormFile(key, path)
	if err != nil {
		opChain.fail(AssertionFailure{
			Type: AssertOperation,
			Errors: []error{
				fmt.Errorf(
					"failed to create form file with key %q and path %q",
					key, path),
				err,
			},
		})
		return
	}

	var rd io.Reader
	if len(reader) != 0 && reader[0] != nil {
		rd = reader[0]
	} else {
		f, err := os.Open(path)
		if err != nil {
			opChain.fail(AssertionFailure{
				Type: AssertOperation,
				Errors: []error{
					fmt.Errorf("failed to open file %q", path),
					err,
				},
			})
			return
		}
		rd = f
		defer f.Close()
	}

	if _, err := io.Copy(wr, rd); err != nil {
		opChain.fail(AssertionFailure{
			Type: AssertOperation,
			Errors: []error{
				fmt.Errorf("failed to read file %q", path),
				err,
			},
		})
		return
	}
}

// WithMultipart sets Content-Type header to "multipart/form-data".
//
// After this call, WithForm() and WithFormField() switch to multipart
// form instead of urlencoded form.
//
// If WithMultipart() is called, it should be called before WithForm(),
// WithFormField(), and WithFile().
//
// WithFile() always requires WithMultipart() to be called first.
//
// Example:
//
//	req := NewRequestC(config, "PUT", "http://example.com/path")
//	req.WithMultipart().
//	    WithForm(map[string]interface{}{"foo": 123})
func (r *Request) WithMultipart() *Request {
	opChain := r.chain.enter("WithMultipart()")
	defer opChain.leave()

	if opChain.failed() {
		return r
	}

<<<<<<< HEAD
	if !r.checkOrder("WithMultipart") {
		return r
	}

	r.setType("WithMultipart()", "multipart/form-data", false)
=======
	r.setType(opChain, "WithMultipart()", "multipart/form-data", false)
>>>>>>> ad7be841

	if r.multipart == nil {
		r.formbuf = &bytes.Buffer{}
		r.multipart = multipart.NewWriter(r.formbuf)
		r.setBody(opChain, "WithMultipart()", r.formbuf, 0, false)
	}

	return r
}

// Expect constructs http.Request, sends it, receives http.Response, and
// returns a new Response instance.
//
// Request is sent using Client interface, or WebsocketDialer in case of
// WebSocket request.
//
// After calling Expect, there should not be any more calls of Expect or
// other WithXXX methods on the same Request instance.
//
// Example:
//
//	req := NewRequestC(config, "PUT", "http://example.com/path")
//	req.WithJSON(map[string]interface{}{"foo": 123})
//	resp := req.Expect()
//	resp.Status(http.StatusOK)
func (r *Request) Expect() *Response {
	opChain := r.chain.enter("Expect()")
	defer opChain.leave()

<<<<<<< HEAD
	if r.chain.failed() {
		return newResponse(responseOpts{
			config: r.config,
			chain:  r.chain,
		})
	}

	if !r.checkOrder("Expect") {
		return newResponse(responseOpts{
			config: r.config,
			chain:  r.chain,
		})
	}

	resp := r.roundTrip()
=======
	resp := r.roundTrip(opChain)
>>>>>>> ad7be841

	if resp == nil {
		return newResponse(responseOpts{
			config: r.config,
			chain:  opChain,
		})
	}

	for _, matcher := range r.matchers {
		matcher(resp)
	}

	r.expectCalled = true

	return resp
}

func (r *Request) roundTrip(opChain *chain) *Response {
	if !r.encodeRequest(opChain) {
		return nil
	}

	if r.wsUpgrade {
		if !r.encodeWebsocketRequest(opChain) {
			return nil
		}
	}

	for _, transform := range r.transforms {
		transform(r.httpReq)
	}

	var (
		httpResp *http.Response
		websock  *websocket.Conn
		elapsed  time.Duration
	)
	if r.wsUpgrade {
		httpResp, websock, elapsed = r.sendWebsocketRequest(opChain)
	} else {
		httpResp, elapsed = r.sendRequest(opChain)
	}

	if httpResp == nil {
		return nil
	}

	return newResponse(responseOpts{
		config:    r.config,
		chain:     opChain,
		httpResp:  httpResp,
		websocket: websock,
		rtt:       []time.Duration{elapsed},
	})
}

func (r *Request) encodeRequest(opChain *chain) bool {
	if opChain.failed() {
		return false
	}

	r.httpReq.URL.Path = concatPaths(r.httpReq.URL.Path, r.path)

	if r.query != nil {
		r.httpReq.URL.RawQuery = r.query.Encode()
	}

	if r.multipart != nil {
		if err := r.multipart.Close(); err != nil {
			opChain.fail(AssertionFailure{
				Type: AssertOperation,
				Errors: []error{
					errors.New("failed to close multipart form"),
					err,
				},
			})
			return false
		}

		r.setType(opChain, "Expect()", r.multipart.FormDataContentType(), true)
		r.setBody(opChain, "Expect()", r.formbuf, r.formbuf.Len(), true)
	} else if r.form != nil {
		s := r.form.Encode()
		r.setBody(opChain,
			"WithForm() or WithFormField()", strings.NewReader(s), len(s), false)
	}

	if r.httpReq.Body == nil {
		r.httpReq.Body = http.NoBody
	}

	if r.config.Context != nil {
		r.httpReq = r.httpReq.WithContext(r.config.Context)
	}

	r.setupRedirects(opChain)

	return true
}

var websocketErr = `webocket request can not have body:
  body was set by %s
  webocket was enabled by WithWebsocketUpgrade()`

func (r *Request) encodeWebsocketRequest(opChain *chain) bool {
	if opChain.failed() {
		return false
	}

	if r.bodySetter != "" {
		opChain.fail(AssertionFailure{
			Type: AssertUsage,
			Errors: []error{
				fmt.Errorf(websocketErr, r.bodySetter),
			},
		})
		return false
	}

	switch r.httpReq.URL.Scheme {
	case "https":
		r.httpReq.URL.Scheme = "wss"
	default:
		r.httpReq.URL.Scheme = "ws"
	}

	return true
}

func (r *Request) sendRequest(opChain *chain) (*http.Response, time.Duration) {
	if opChain.failed() {
		return nil, 0
	}

	resp, elapsed, err := r.retryRequest(func() (*http.Response, error) {
		return r.config.Client.Do(r.httpReq)
	})

	if err != nil {
		opChain.fail(AssertionFailure{
			Type: AssertOperation,
			Errors: []error{
				errors.New("failed to send http request"),
				err,
			},
		})
		return nil, 0
	}

	return resp, elapsed
}

func (r *Request) sendWebsocketRequest(opChain *chain) (
	*http.Response, *websocket.Conn, time.Duration,
) {
	if opChain.failed() {
		return nil, nil, 0
	}

	var conn *websocket.Conn
	resp, elapsed, err := r.retryRequest(func() (resp *http.Response, err error) {
		conn, resp, err = r.config.WebsocketDialer.Dial(
			r.httpReq.URL.String(), r.httpReq.Header)
		return resp, err
	})

	if err != nil && err != websocket.ErrBadHandshake {
		opChain.fail(AssertionFailure{
			Type: AssertOperation,
			Errors: []error{
				errors.New("failed to send websocket request"),
				err,
			},
		})
		return nil, nil, 0
	}

	if conn == nil {
		opChain.fail(AssertionFailure{
			Type: AssertOperation,
			Errors: []error{
				errors.New("failed to upgrade connection to websocket"),
			},
		})
		return nil, nil, 0
	}

	return resp, conn, elapsed
}

func (r *Request) retryRequest(reqFunc func() (*http.Response, error)) (
	*http.Response, time.Duration, error,
) {
	if r.httpReq.Body != nil && r.httpReq.Body != http.NoBody {
		if _, ok := r.httpReq.Body.(*bodyWrapper); !ok {
			r.httpReq.Body = newBodyWrapper(r.httpReq.Body, nil)
		}
	}

	reqBody, _ := r.httpReq.Body.(*bodyWrapper)

	delay := r.minRetryDelay
	i := 0

	for {
		for _, printer := range r.config.Printers {
			if reqBody != nil {
				reqBody.Rewind()
			}
			printer.Request(r.httpReq)
		}

		if reqBody != nil {
			reqBody.Rewind()
		}

		var cancelFn context.CancelFunc

		if r.timeout > 0 {
			var ctx context.Context
			if r.config.Context != nil {
				ctx, cancelFn = context.WithTimeout(r.config.Context, r.timeout)
			} else {
				ctx, cancelFn = context.WithTimeout(context.Background(), r.timeout)
			}

			r.httpReq = r.httpReq.WithContext(ctx)
		}

		start := time.Now()
		resp, err := reqFunc()
		elapsed := time.Since(start)

		if resp != nil && resp.Body != nil {
			resp.Body = newBodyWrapper(resp.Body, cancelFn)
		} else if cancelFn != nil {
			cancelFn()
		}

		if resp != nil {
			for _, printer := range r.config.Printers {
				if resp.Body != nil {
					resp.Body.(*bodyWrapper).Rewind()
				}
				printer.Response(resp, elapsed)
			}
		}

		i++
		if i == r.maxRetries+1 {
			return resp, elapsed, err
		}

		if !r.shouldRetry(resp, err) {
			return resp, elapsed, err
		}

		if resp != nil && resp.Body != nil {
			resp.Body.Close()
		}

		if configCtx := r.config.Context; configCtx != nil {
			select {
			case <-configCtx.Done():
				return nil, elapsed, configCtx.Err()
			case <-r.sleepFn(delay):
			}
		} else {
			<-r.sleepFn(delay)
		}

		delay *= 2
		if delay > r.maxRetryDelay {
			delay = r.maxRetryDelay
		}
	}
}

func (r *Request) shouldRetry(resp *http.Response, err error) bool {
	var (
		isTemporaryNetworkError bool
		isTemporaryServerError  bool
		isHTTPError             bool
	)

	if netErr, ok := err.(net.Error); ok {
		//nolint
		isTemporaryNetworkError = netErr.Temporary()
	}

	if resp != nil {
		isTemporaryServerError = resp.StatusCode >= 500 && resp.StatusCode <= 599
		isHTTPError = resp.StatusCode >= 400 && resp.StatusCode <= 599
	}

	switch r.retryPolicy {
	case DontRetry:
		break

	case RetryTemporaryNetworkErrors:
		return isTemporaryNetworkError

	case RetryTemporaryNetworkAndServerErrors:
		return isTemporaryNetworkError || isTemporaryServerError

	case RetryAllErrors:
		return err != nil || isHTTPError
	}

	return false
}

func (r *Request) setupRedirects(opChain *chain) {
	httpClient, _ := r.config.Client.(*http.Client)

	if httpClient == nil {
		if r.redirectPolicy != defaultRedirectPolicy {
			opChain.fail(AssertionFailure{
				Type: AssertUsage,
				Errors: []error{
					errors.New(
						"WithRedirectPolicy() can be used only if Client is *http.Client"),
				},
			})
			return
		}

		if r.maxRedirects != -1 {
			opChain.fail(AssertionFailure{
				Type: AssertUsage,
				Errors: []error{
					errors.New(
						"WithMaxRedirects() can be used only if Client is *http.Client"),
				},
			})
			return
		}
	} else {
		if r.redirectPolicy != defaultRedirectPolicy || r.maxRedirects != -1 {
			clientCopy := *httpClient
			httpClient = &clientCopy
			r.config.Client = &clientCopy
		}
	}

	if r.redirectPolicy == DontFollowRedirects {
		httpClient.CheckRedirect = func(req *http.Request, via []*http.Request) error {
			return http.ErrUseLastResponse
		}
	} else if r.maxRedirects >= 0 {
		httpClient.CheckRedirect = func(req *http.Request, via []*http.Request) error {
			if len(via) > r.maxRedirects {
				return fmt.Errorf("stopped after %d redirects", r.maxRedirects)
			}
			return nil
		}
	} else if r.redirectPolicy != defaultRedirectPolicy {
		httpClient.CheckRedirect = nil
	}

	if r.redirectPolicy == FollowAllRedirects {
		if r.httpReq.Body != nil && r.httpReq.Body != http.NoBody {
			if _, ok := r.httpReq.Body.(*bodyWrapper); !ok {
				r.httpReq.Body = newBodyWrapper(r.httpReq.Body, nil)
			}
			r.httpReq.GetBody = r.httpReq.Body.(*bodyWrapper).GetBody
		} else {
			r.httpReq.GetBody = func() (io.ReadCloser, error) {
				return http.NoBody, nil
			}
		}
	} else if r.redirectPolicy != defaultRedirectPolicy {
		r.httpReq.GetBody = nil
	}
}

var typeErr = `ambiguous request "Content-Type" header values:
  first set by %s:
    %q
  then replaced by %s:
    %q`

func (r *Request) setType(
	opChain *chain, newSetter, newType string, overwrite bool,
) {
	if r.forceType {
		return
	}

	if !overwrite {
		previousType := r.httpReq.Header.Get("Content-Type")

		if previousType != "" && previousType != newType {
			opChain.fail(AssertionFailure{
				Type: AssertUsage,
				Errors: []error{
					fmt.Errorf(typeErr,
						r.typeSetter, previousType, newSetter, newType),
				},
			})
			return
		}
	}

	r.typeSetter = newSetter
	r.httpReq.Header["Content-Type"] = []string{newType}
}

var bodyErr = `ambiguous request body contents:
  first set by %s
  then replaced by %s`

func (r *Request) setBody(
	opChain *chain, setter string, reader io.Reader, len int, overwrite bool,
) {
	if !overwrite && r.bodySetter != "" {
		opChain.fail(AssertionFailure{
			Type: AssertUsage,
			Errors: []error{
				fmt.Errorf(bodyErr, r.bodySetter, setter),
			},
		})
		return
	}

	if len > 0 && reader == nil {
		panic("invalid length")
	}

	if reader == nil {
		r.httpReq.Body = http.NoBody
		r.httpReq.ContentLength = 0
	} else {
		r.httpReq.Body = ioutil.NopCloser(reader)
		r.httpReq.ContentLength = int64(len)
	}

	r.bodySetter = setter
}

func (r *Request) checkOrder(funcCall string) bool {
	if r.expectCalled {
		r.chain.fail(r.unexpectedExpectError(funcCall))
		return false
	}
	return true
}

func (r *Request) unexpectedExpectError(funcCall string) AssertionFailure {
	return AssertionFailure{
		Type: AssertUsage,
		Errors: []error{
			fmt.Errorf("unexpected call to " + funcCall + ": Expect has already been called"),
		},
	}
}

func concatPaths(a, b string) string {
	if a == "" {
		return b
	}
	if b == "" {
		return a
	}
	a = strings.TrimSuffix(a, "/")
	b = strings.TrimPrefix(b, "/")
	return a + "/" + b
}

func mustWrite(w io.Writer, s string) {
	_, err := w.Write([]byte(s))
	if err != nil {
		panic(err)
	}
}<|MERGE_RESOLUTION|>--- conflicted
+++ resolved
@@ -204,7 +204,7 @@
 	opChain := r.chain.enter("WithName()")
 	defer opChain.leave()
 
-	if r.chain.failed() {
+	if opChain.failed() {
 		return r
 	}
 
@@ -1438,17 +1438,12 @@
 		return r
 	}
 
-<<<<<<< HEAD
 	if !r.checkOrder("WithText") {
 		return r
 	}
 
-	r.setType("WithText()", "text/plain; charset=utf-8", false)
-	r.setBody("WithText()", strings.NewReader(s), len(s), false)
-=======
 	r.setType(opChain, "WithText()", "text/plain; charset=utf-8", false)
 	r.setBody(opChain, "WithText()", strings.NewReader(s), len(s), false)
->>>>>>> ad7be841
 
 	return r
 }
@@ -1698,15 +1693,11 @@
 		return r
 	}
 
-<<<<<<< HEAD
 	if !r.checkOrder("WithFileBytes") {
 		return r
 	}
 
-	r.withFile("WithFileBytes()", key, path, bytes.NewReader(data))
-=======
 	r.withFile(opChain, "WithFileBytes()", key, path, bytes.NewReader(data))
->>>>>>> ad7be841
 
 	return r
 }
@@ -1794,15 +1785,11 @@
 		return r
 	}
 
-<<<<<<< HEAD
 	if !r.checkOrder("WithMultipart") {
 		return r
 	}
 
-	r.setType("WithMultipart()", "multipart/form-data", false)
-=======
 	r.setType(opChain, "WithMultipart()", "multipart/form-data", false)
->>>>>>> ad7be841
 
 	if r.multipart == nil {
 		r.formbuf = &bytes.Buffer{}
@@ -1832,8 +1819,7 @@
 	opChain := r.chain.enter("Expect()")
 	defer opChain.leave()
 
-<<<<<<< HEAD
-	if r.chain.failed() {
+	if opChain.failed() {
 		return newResponse(responseOpts{
 			config: r.config,
 			chain:  r.chain,
@@ -1847,10 +1833,7 @@
 		})
 	}
 
-	resp := r.roundTrip()
-=======
 	resp := r.roundTrip(opChain)
->>>>>>> ad7be841
 
 	if resp == nil {
 		return newResponse(responseOpts{
