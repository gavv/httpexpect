package httpexpect

import (
	"sort"
	"testing"

	"github.com/stretchr/testify/assert"
)

func TestArray_FailedChain(t *testing.T) {
	check := func(value *Array) {
		value.chain.assert(t, failure)

		value.Path("$").chain.assert(t, failure)
		value.Schema("")
		value.Alias("foo")

		var target interface{}
		value.Decode(&target)

		value.Length().chain.assert(t, failure)
		value.Value(0).chain.assert(t, failure)
		value.First().chain.assert(t, failure)
		value.Last().chain.assert(t, failure)

		value.IsEmpty()
		value.NotEmpty()
		value.IsEqual([]interface{}{})
		value.NotEqual([]interface{}{})
		value.IsEqualUnordered([]interface{}{})
		value.NotEqualUnordered([]interface{}{})
		value.InList([]interface{}{})
		value.NotInList([]interface{}{})
		value.ConsistsOf("foo")
		value.NotConsistsOf("foo")
		value.Contains("foo")
		value.NotContains("foo")
		value.ContainsAll("foo")
		value.NotContainsAll("foo")
		value.ContainsAny("foo")
		value.NotContainsAny("foo")
		value.ContainsOnly("foo")
		value.NotContainsOnly("foo")
		value.HasValue(0, nil)
		value.NotHasValue(0, nil)

		assert.NotNil(t, value.Iter())
		assert.Equal(t, 0, len(value.Iter()))

		value.Every(func(_ int, val *Value) {
			val.String().NotEmpty()
		})
		value.Filter(func(_ int, val *Value) bool {
			val.String().NotEmpty()
			return true
		})
		value.Transform(func(index int, value interface{}) interface{} {
			return nil
		})
		value.Find(func(index int, value *Value) bool {
			value.String().NotEmpty()
			return true
		})
		value.FindAll(func(index int, value *Value) bool {
			value.String().NotEmpty()
			return true
		})
		value.NotFind(func(index int, value *Value) bool {
			value.String().NotEmpty()
			return true
		})
	}

	t.Run("failed chain", func(t *testing.T) {
		chain := newMockChain(t, flagFailed)
		value := newArray(chain, []interface{}{})

		check(value)
	})

	t.Run("nil value", func(t *testing.T) {
		chain := newMockChain(t)
		value := newArray(chain, nil)

		check(value)
	})

	t.Run("failed chain, nil value", func(t *testing.T) {
		chain := newMockChain(t, flagFailed)
		value := newArray(chain, nil)

		check(value)
	})
}

func TestArray_Constructors(t *testing.T) {
	testValue := []interface{}{"Foo", 123}

	t.Run("reporter", func(t *testing.T) {
		reporter := newMockReporter(t)

		value := NewArray(reporter, testValue)

		value.IsEqual(testValue)
		value.chain.assert(t, success)
	})

	t.Run("config", func(t *testing.T) {
		reporter := newMockReporter(t)

		value := NewArrayC(Config{
			Reporter: reporter,
		}, testValue)

		value.IsEqual(testValue)
		value.chain.assert(t, success)
	})

	t.Run("chain", func(t *testing.T) {
		chain := newMockChain(t)

		value := newArray(chain, testValue)

		assert.NotSame(t, value.chain, chain)
		assert.Equal(t, value.chain.context.Path, chain.context.Path)
	})

	t.Run("invalid value", func(t *testing.T) {
		reporter := newMockReporter(t)

		value := NewArray(reporter, nil)

		value.chain.assert(t, failure)
	})
}

func TestArray_Decode(t *testing.T) {
	t.Run("target is empty interface", func(t *testing.T) {
		reporter := newMockReporter(t)

		testValue := []interface{}{"Foo", 123.0}
		arr := NewArray(reporter, testValue)

		var target interface{}
		arr.Decode(&target)

		arr.chain.assert(t, success)
		assert.Equal(t, testValue, target)
	})

	t.Run("target is slice of empty interfaces", func(t *testing.T) {
		reporter := newMockReporter(t)

		testValue := []interface{}{"Foo", 123.0}
		arr := NewArray(reporter, testValue)

		var target []interface{}
		arr.Decode(&target)

		arr.chain.assert(t, success)
		assert.Equal(t, testValue, target)
	})

	t.Run("target is slice of structs", func(t *testing.T) {
		reporter := newMockReporter(t)

		type S struct {
			Foo int `json:"foo"`
		}

		actualStruct := []S{{123}, {456}}
		testValue := []interface{}{
			map[string]interface{}{
				"foo": 123,
			},
			map[string]interface{}{
				"foo": 456,
			},
		}
		arr := NewArray(reporter, testValue)

		var target []S
		arr.Decode(&target)

		arr.chain.assert(t, success)
		assert.Equal(t, actualStruct, target)
	})

	t.Run("target is unmarshable", func(t *testing.T) {
		reporter := newMockReporter(t)

		testValue := []interface{}{"Foo", 123.0}
		arr := NewArray(reporter, testValue)

		arr.Decode(123)

		arr.chain.assert(t, failure)
	})

	t.Run("target is nil", func(t *testing.T) {
		reporter := newMockReporter(t)

		testValue := []interface{}{"Foo", 123.0}
		arr := NewArray(reporter, testValue)

		arr.Decode(nil)

		arr.chain.assert(t, failure)
	})
}

func TestArray_Alias(t *testing.T) {
	reporter := newMockReporter(t)

	value := NewArray(reporter, []interface{}{1, 2})
	assert.Equal(t, []string{"Array()"}, value.chain.context.Path)
	assert.Equal(t, []string{"Array()"}, value.chain.context.AliasedPath)

	value.Alias("foo")
	assert.Equal(t, []string{"Array()"}, value.chain.context.Path)
	assert.Equal(t, []string{"foo"}, value.chain.context.AliasedPath)

	childValue := value.Filter(func(index int, value *Value) bool {
		return value.Number().Raw() > 1
	})
	assert.Equal(t, []string{"Array()", "Filter()"}, childValue.chain.context.Path)
	assert.Equal(t, []string{"foo", "Filter()"}, childValue.chain.context.AliasedPath)
}

func TestArray_Getters(t *testing.T) {
	t.Run("empty", func(t *testing.T) {
		reporter := newMockReporter(t)

		data := []interface{}{}

		value := NewArray(reporter, data)

		assert.Equal(t, data, value.Raw())
		value.chain.assert(t, success)
		value.chain.clear()

		assert.Equal(t, data, value.Path("$").Raw())
		value.chain.assert(t, success)
		value.chain.clear()

		value.Schema(`{"type": "array"}`)
		value.chain.assert(t, success)
		value.chain.clear()

		value.Schema(`{"type": "object"}`)
		value.chain.assert(t, failure)
		value.chain.clear()

		assert.Equal(t, 0.0, value.Length().Raw())
		value.chain.assert(t, success)
		value.chain.clear()

		assert.NotNil(t, value.Value(0))
		value.chain.assert(t, failure)
		value.chain.clear()

		assert.NotNil(t, value.First())
		value.chain.assert(t, failure)
		value.chain.clear()

		assert.NotNil(t, value.Last())
		value.chain.assert(t, failure)
		value.chain.clear()

		assert.NotNil(t, value.Iter())
		value.chain.assert(t, success)
		value.chain.clear()
	})

	t.Run("not empty", func(t *testing.T) {
		reporter := newMockReporter(t)

		data := []interface{}{"foo", 123.0}

		value := NewArray(reporter, data)

		assert.Equal(t, data, value.Raw())
		value.chain.assert(t, success)
		value.chain.clear()

		assert.Equal(t, data, value.Path("$").Raw())
		value.chain.assert(t, success)
		value.chain.clear()

		value.Schema(`{"type": "array"}`)
		value.chain.assert(t, success)
		value.chain.clear()

		value.Schema(`{"type": "object"}`)
		value.chain.assert(t, failure)
		value.chain.clear()

		assert.Equal(t, 2.0, value.Length().Raw())
		value.chain.assert(t, success)
		value.chain.clear()

		assert.Equal(t, "foo", value.Value(0).Raw())
		assert.Equal(t, 123.0, value.Value(1).Raw())
		value.chain.assert(t, success)
		value.chain.clear()

		assert.Equal(t, nil, value.Value(2).Raw())
		value.chain.assert(t, failure)
		value.chain.clear()

		assert.Equal(t, "foo", value.First().Raw())
		assert.Equal(t, 123.0, value.Last().Raw())
		value.chain.assert(t, success)
		value.chain.clear()

		it := value.Iter()
		assert.Equal(t, 2, len(it))
		assert.Equal(t, "foo", it[0].Raw())
		assert.Equal(t, 123.0, it[1].Raw())
		value.chain.assert(t, success)
		value.chain.clear()
	})
}

func TestArray_IsEmpty(t *testing.T) {
	t.Run("empty slice", func(t *testing.T) {
		reporter := newMockReporter(t)

		value := NewArray(reporter, []interface{}{})

		value.IsEmpty()
		value.chain.assert(t, success)
		value.chain.clear()

		value.NotEmpty()
		value.chain.assert(t, failure)
		value.chain.clear()
	})

	t.Run("one empty element", func(t *testing.T) {
		reporter := newMockReporter(t)

		value := NewArray(reporter, []interface{}{""})

		value.IsEmpty()
		value.chain.assert(t, failure)
		value.chain.clear()

		value.NotEmpty()
		value.chain.assert(t, success)
		value.chain.clear()
	})
}

func TestArray_IsEqual(t *testing.T) {
	t.Run("empty", func(t *testing.T) {
		reporter := newMockReporter(t)

		value := NewArray(reporter, []interface{}{})

		assert.Equal(t, []interface{}{}, value.Raw())

		value.IsEqual([]interface{}{})
		value.chain.assert(t, success)
		value.chain.clear()

		value.NotEqual([]interface{}{})
		value.chain.assert(t, failure)
		value.chain.clear()

		value.IsEqual([]interface{}{""})
		value.chain.assert(t, failure)
		value.chain.clear()

		value.NotEqual([]interface{}{""})
		value.chain.assert(t, success)
		value.chain.clear()
	})

	t.Run("not empty", func(t *testing.T) {
		reporter := newMockReporter(t)

		value := NewArray(reporter, []interface{}{"foo", "bar"})

		assert.Equal(t, []interface{}{"foo", "bar"}, value.Raw())

		value.IsEqual([]interface{}{})
		value.chain.assert(t, failure)
		value.chain.clear()

		value.NotEqual([]interface{}{})
		value.chain.assert(t, success)
		value.chain.clear()

		value.IsEqual([]interface{}{"foo"})
		value.chain.assert(t, failure)
		value.chain.clear()

		value.NotEqual([]interface{}{"foo"})
		value.chain.assert(t, success)
		value.chain.clear()

		value.IsEqual([]interface{}{"bar", "foo"})
		value.chain.assert(t, failure)
		value.chain.clear()

		value.NotEqual([]interface{}{"bar", "foo"})
		value.chain.assert(t, success)
		value.chain.clear()

		value.IsEqual([]interface{}{"foo", "bar"})
		value.chain.assert(t, success)
		value.chain.clear()

		value.NotEqual([]interface{}{"foo", "bar"})
		value.chain.assert(t, failure)
		value.chain.clear()
	})

	t.Run("strings", func(t *testing.T) {
		reporter := newMockReporter(t)

		value := NewArray(reporter, []interface{}{"foo", "bar"})

		value.IsEqual([]string{"foo", "bar"})
		value.chain.assert(t, success)
		value.chain.clear()

		value.IsEqual([]string{"bar", "foo"})
		value.chain.assert(t, failure)
		value.chain.clear()

		value.NotEqual([]string{"foo", "bar"})
		value.chain.assert(t, failure)
		value.chain.clear()

		value.NotEqual([]string{"bar", "foo"})
		value.chain.assert(t, success)
		value.chain.clear()
	})

	t.Run("numbers", func(t *testing.T) {
		reporter := newMockReporter(t)

		value := NewArray(reporter, []interface{}{123, 456})

		value.IsEqual([]int{123, 456})
		value.chain.assert(t, success)
		value.chain.clear()

		value.IsEqual([]int{456, 123})
		value.chain.assert(t, failure)
		value.chain.clear()

		value.NotEqual([]int{123, 456})
		value.chain.assert(t, failure)
		value.chain.clear()

		value.NotEqual([]int{456, 123})
		value.chain.assert(t, success)
		value.chain.clear()
	})

	t.Run("struct", func(t *testing.T) {
		reporter := newMockReporter(t)
		type S struct {
			Foo int `json:"foo"`
		}

		value := NewArray(reporter, []interface{}{
			map[string]interface{}{
				"foo": 123,
			},
			map[string]interface{}{
				"foo": 456,
			},
		})

		value.IsEqual([]S{{123}, {456}})
		value.chain.assert(t, success)
		value.chain.clear()

		value.IsEqual([]S{{456}, {123}})
		value.chain.assert(t, failure)
		value.chain.clear()

		value.NotEqual([]S{{123}, {456}})
		value.chain.assert(t, failure)
		value.chain.clear()

		value.NotEqual([]S{{456}, {123}})
		value.chain.assert(t, success)
		value.chain.clear()
	})

	t.Run("canonization", func(t *testing.T) {
		type (
			myArray []interface{}
			myInt   int
		)

		reporter := newMockReporter(t)

		value := NewArray(reporter, []interface{}{123, 456})

		assert.Equal(t, []interface{}{123.0, 456.0}, value.Raw())

		value.IsEqual(myArray{myInt(123), 456.0})
		value.chain.assert(t, success)
		value.chain.clear()

		value.NotEqual(myArray{myInt(123), 456.0})
		value.chain.assert(t, failure)
		value.chain.clear()
	})

	t.Run("invalid argument", func(t *testing.T) {
		reporter := newMockReporter(t)

		value := NewArray(reporter, []interface{}{})

		value.IsEqual(nil)
		value.chain.assert(t, failure)
		value.chain.clear()

		value.NotEqual(nil)
		value.chain.assert(t, failure)
		value.chain.clear()

		value.IsEqual(func() {})
		value.chain.assert(t, failure)
		value.chain.clear()

		value.NotEqual(func() {})
		value.chain.assert(t, failure)
		value.chain.clear()
	})
}

func TestArray_IsEqualUnordered(t *testing.T) {
	t.Run("without duplicates", func(t *testing.T) {
		reporter := newMockReporter(t)

		value := NewArray(reporter, []interface{}{123, "foo"})

		value.IsEqualUnordered([]interface{}{123})
		value.chain.assert(t, failure)
		value.chain.clear()

		value.NotEqualUnordered([]interface{}{123})
		value.chain.assert(t, success)
		value.chain.clear()

		value.IsEqualUnordered([]interface{}{"foo"})
		value.chain.assert(t, failure)
		value.chain.clear()

		value.NotEqualUnordered([]interface{}{"foo"})
		value.chain.assert(t, success)
		value.chain.clear()

		value.IsEqualUnordered([]interface{}{123, "foo", "foo"})
		value.chain.assert(t, failure)
		value.chain.clear()

		value.NotEqualUnordered([]interface{}{123, "foo", "foo"})
		value.chain.assert(t, success)
		value.chain.clear()

		value.IsEqualUnordered([]interface{}{123, "foo"})
		value.chain.assert(t, success)
		value.chain.clear()

		value.NotEqualUnordered([]interface{}{123, "foo"})
		value.chain.assert(t, failure)
		value.chain.clear()

		value.IsEqualUnordered([]interface{}{"foo", 123})
		value.chain.assert(t, success)
		value.chain.clear()

		value.NotEqualUnordered([]interface{}{"foo", 123})
		value.chain.assert(t, failure)
		value.chain.clear()

		value.IsEqualUnordered([]interface{}{"foo", 1234})
		value.chain.assert(t, failure)
		value.chain.clear()

		value.NotEqualUnordered([]interface{}{"foo", 1234})
		value.chain.assert(t, success)
		value.chain.clear()
	})

	t.Run("with duplicates", func(t *testing.T) {
		reporter := newMockReporter(t)

		value := NewArray(reporter, []interface{}{123, "foo", "foo"})

		value.IsEqualUnordered([]interface{}{123, "foo"})
		value.chain.assert(t, failure)
		value.chain.clear()

		value.NotEqualUnordered([]interface{}{123, "foo"})
		value.chain.assert(t, success)
		value.chain.clear()

		value.IsEqualUnordered([]interface{}{123, 123, "foo"})
		value.chain.assert(t, failure)
		value.chain.clear()

		value.NotEqualUnordered([]interface{}{123, 123, "foo"})
		value.chain.assert(t, success)
		value.chain.clear()

		value.IsEqualUnordered([]interface{}{123, "foo", "foo"})
		value.chain.assert(t, success)
		value.chain.clear()

		value.NotEqualUnordered([]interface{}{123, "foo", "foo"})
		value.chain.assert(t, failure)
		value.chain.clear()

		value.IsEqualUnordered([]interface{}{"foo", 123, "foo"})
		value.chain.assert(t, success)
		value.chain.clear()

		value.NotEqualUnordered([]interface{}{"foo", 123, "foo"})
		value.chain.assert(t, failure)
		value.chain.clear()

		value.IsEqualUnordered([]interface{}{123})
		value.chain.assert(t, failure)
		value.chain.clear()

		value.NotEqualUnordered([]interface{}{123})
		value.chain.assert(t, success)
		value.chain.clear()
	})

	t.Run("canonization", func(t *testing.T) {
		type (
			myArray []interface{}
			myInt   int
		)

		reporter := newMockReporter(t)

		value := NewArray(reporter, []interface{}{123, 456, "foo"})

		assert.Equal(t,
			[]interface{}{
				123.0,
				456.0,
				"foo",
			},
			value.Raw(),
		)

		value.IsEqualUnordered(myArray{myInt(456), 123.0, "foo"})
		value.chain.assert(t, success)
		value.chain.clear()

		value.NotEqualUnordered(myArray{myInt(456), 123.0, "foo"})
		value.chain.assert(t, failure)
		value.chain.clear()
	})

	t.Run("invalid argument", func(t *testing.T) {
		reporter := newMockReporter(t)

		value := NewArray(reporter, []interface{}{})

		value.IsEqualUnordered(nil)
		value.chain.assert(t, failure)
		value.chain.clear()

		value.NotEqualUnordered(nil)
		value.chain.assert(t, failure)
		value.chain.clear()

		value.IsEqualUnordered(func() {})
		value.chain.assert(t, failure)
		value.chain.clear()

		value.NotEqualUnordered(func() {})
		value.chain.assert(t, failure)
		value.chain.clear()
	})
}

func TestArray_InList(t *testing.T) {
	t.Run("basic", func(t *testing.T) {
		reporter := newMockReporter(t)

		value := NewArray(reporter, []interface{}{"foo", "bar"})

		value.InList("foo", "bar")
		value.chain.assert(t, failure)
		value.chain.clear()

		value.NotInList("foo", "bar")
		value.chain.assert(t, failure)
		value.chain.clear()

		value.InList([]interface{}{})
		value.chain.assert(t, failure)
		value.chain.clear()

		value.NotInList([]interface{}{})
		value.chain.assert(t, success)
		value.chain.clear()

		value.InList([]interface{}{"bar", "foo"})
		value.chain.assert(t, failure)
		value.chain.clear()

		value.NotInList([]interface{}{"bar", "foo"})
		value.chain.assert(t, success)
		value.chain.clear()

		value.InList([]interface{}{"bar", "foo"}, []interface{}{"foo", "bar"})
		value.chain.assert(t, success)
		value.chain.clear()

		value.NotInList([]interface{}{"bar", "foo"}, []interface{}{"foo", "bar"})
		value.chain.assert(t, failure)
		value.chain.clear()

		value.InList([]interface{}{"bar", "foo"}, []interface{}{"FOO", "BAR"})
		value.chain.assert(t, failure)
		value.chain.clear()

		value.NotInList([]interface{}{"bar", "foo"}, []interface{}{"FOO", "BAR"})
		value.chain.assert(t, success)
		value.chain.clear()
	})

	t.Run("canonization", func(t *testing.T) {
		type (
			myArray []interface{}
			myMap   map[string]interface{}
			myInt   int
		)

		reporter := newMockReporter(t)

		value := NewArray(reporter, []interface{}{
			123,
			456,
			[]interface{}{789, 567},
			map[string]interface{}{"a": "b"},
		})

		value.InList(myArray{
			myInt(123.0),
			myInt(456.0),
			myArray{
				myInt(789.0),
				myInt(567.0),
			},
			myMap{"a": "b"},
		})
		value.chain.assert(t, success)
		value.chain.clear()

		value.NotInList(myArray{
			myInt(123.0),
			myInt(456.0),
			myArray{
				myInt(789.0),
				myInt(567.0),
			},
			myMap{"a": "b"},
		})
		value.chain.assert(t, failure)
		value.chain.clear()

		value.InList(myArray{123.0, 456.0, myArray{789.0, 567.0}, myMap{"a": "b"}})
		value.chain.assert(t, success)
		value.chain.clear()

		value.NotInList(myArray{123.0, 456.0, myArray{789.0, 567.0}, myMap{"a": "b"}})
		value.chain.assert(t, failure)
		value.chain.clear()

		value.InList(myArray{myInt(123), 456.0, myArray{myInt(789), 567.0}, myMap{"a": "b"}})
		value.chain.assert(t, success)
		value.chain.clear()

		value.NotInList(myArray{myInt(123), 456.0, myArray{myInt(789), 567.0}, myMap{"a": "b"}})
		value.chain.assert(t, failure)
		value.chain.clear()
	})

	t.Run("not array", func(t *testing.T) {
		reporter := newMockReporter(t)

		value := NewArray(reporter, []interface{}{"foo", "bar"})

		value.InList([]interface{}{"bar", "foo"}, "NOT ARRAY")
		value.chain.assert(t, failure)
		value.chain.clear()

		value.NotInList([]interface{}{"bar", "foo"}, "NOT ARRAY")
		value.chain.assert(t, failure)
		value.chain.clear()

		value.InList([]interface{}{"foo", "bar"}, "NOT ARRAY")
		value.chain.assert(t, failure)
		value.chain.clear()

		value.NotInList([]interface{}{"foo", "bar"}, "NOT ARRAY")
		value.chain.assert(t, failure)
		value.chain.clear()
	})

	t.Run("invalid argument", func(t *testing.T) {
		reporter := newMockReporter(t)

		value := NewArray(reporter, []interface{}{})

		value.InList()
		value.chain.assert(t, failure)
		value.chain.clear()

		value.NotInList()
		value.chain.assert(t, failure)
		value.chain.clear()

		value.InList(nil)
		value.chain.assert(t, failure)
		value.chain.clear()

		value.NotInList(nil)
		value.chain.assert(t, failure)
		value.chain.clear()

		value.InList(func() {})
		value.chain.assert(t, failure)
		value.chain.clear()

		value.NotInList(func() {})
		value.chain.assert(t, failure)
		value.chain.clear()
	})
}

func TestArray_ConsistsOf(t *testing.T) {
	t.Run("basic", func(t *testing.T) {
		cases := []struct {
			name           string
			array          []interface{}
			value          []interface{}
			wantConsistsOf chainResult
		}{
			{
				name:           "first value (int) in array",
				array:          []interface{}{123, "foo"},
				value:          []interface{}{123},
				wantConsistsOf: failure,
			},
			{
				name:           "second value (string) in array",
				array:          []interface{}{123, "foo"},
				value:          []interface{}{"foo"},
				wantConsistsOf: failure,
			},
			{
				name:           "reversed order",
				array:          []interface{}{123, "foo"},
				value:          []interface{}{"foo", 123},
				wantConsistsOf: failure,
			},
			{
				name:           "duplicate element",
				array:          []interface{}{123, "foo"},
				value:          []interface{}{"foo", "foo", 123},
				wantConsistsOf: failure,
			},
			{
				name:           "copy of array",
				array:          []interface{}{123, "foo"},
				value:          []interface{}{123, "foo"},
				wantConsistsOf: success,
			},
		}

		for _, tc := range cases {
			t.Run(tc.name, func(t *testing.T) {
				reporter := newMockReporter(t)

				NewArray(reporter, tc.array).ConsistsOf(tc.value...).
					chain.assert(t, tc.wantConsistsOf)

				NewArray(reporter, tc.array).NotConsistsOf(tc.value...).
					chain.assert(t, !tc.wantConsistsOf)
			})
		}
	})

	t.Run("canonization", func(t *testing.T) {
		type (
			myInt int
		)

		reporter := newMockReporter(t)

		NewArray(reporter, []interface{}{123, 456}).ConsistsOf(myInt(123), 456.0).
			chain.assert(t, success)

		NewArray(reporter, []interface{}{123, 456}).NotConsistsOf(myInt(123), 456.0).
			chain.assert(t, failure)
	})

	t.Run("invalid argument", func(t *testing.T) {
		reporter := newMockReporter(t)

		NewArray(reporter, []interface{}{}).ConsistsOf(func() {}).
			chain.assert(t, failure)

		NewArray(reporter, []interface{}{}).NotConsistsOf(func() {}).
			chain.assert(t, failure)
	})
}

func TestArray_Contains(t *testing.T) {
	t.Run("basic", func(t *testing.T) {
		cases := []struct {
			name         string
			array        []interface{}
			value        interface{}
			wantContains chainResult
		}{
			{
				name:         "first value in array",
				array:        []interface{}{123, "foo"},
				value:        123,
				wantContains: success,
			},
			{
				name:         "second value in array",
				array:        []interface{}{123, "foo"},
				value:        "foo",
				wantContains: success,
			},
			{
				name:         "value not in array",
				array:        []interface{}{123, "foo"},
				value:        "FOO",
				wantContains: failure,
			},
			{
				name:         "array",
				array:        []interface{}{123, "foo"},
				value:        []interface{}{123, "foo"},
				wantContains: failure,
			},
		}

		for _, tc := range cases {
			t.Run(tc.name, func(t *testing.T) {
				reporter := newMockReporter(t)

				NewArray(reporter, tc.array).Contains(tc.value).
					chain.assert(t, tc.wantContains)

				NewArray(reporter, tc.array).NotContains(tc.value).
					chain.assert(t, !tc.wantContains)
			})
		}
	})

	t.Run("canonization", func(t *testing.T) {
		type (
			myInt int
		)
		cases := []struct {
			name         string
			array        []interface{}
			value        interface{}
			wantContains chainResult
		}{
			{
				name:         "myInt check",
				array:        []interface{}{123, 456},
				value:        myInt(123),
				wantContains: success,
			},
			{
				name:         "float to int check",
				array:        []interface{}{123, 456},
				value:        456.0,
				wantContains: success,
			},
		}

		for _, tc := range cases {
			t.Run(tc.name, func(t *testing.T) {
				reporter := newMockReporter(t)

				NewArray(reporter, tc.array).Contains(tc.value).
					chain.assert(t, tc.wantContains)

				NewArray(reporter, tc.array).NotContains(tc.value).
					chain.assert(t, !tc.wantContains)
			})
		}
	})

	t.Run("invalid argument", func(t *testing.T) {
		reporter := newMockReporter(t)

		NewArray(reporter, []interface{}{}).Contains(func() {}).
			chain.assert(t, failure)

		NewArray(reporter, []interface{}{}).NotContains(func() {}).
			chain.assert(t, failure)
	})
}

func TestArray_ContainsAll(t *testing.T) {
	t.Run("basic", func(t *testing.T) {
		cases := []struct {
			name            string
			array           []interface{}
			value           []interface{}
			wantContainsAll chainResult
		}{
			{
				name:            "first element",
				array:           []interface{}{123, "foo"},
				value:           []interface{}{123},
				wantContainsAll: success,
			},
			{
				name:            "second element",
				array:           []interface{}{123, "foo"},
				value:           []interface{}{"foo"},
				wantContainsAll: success,
			},
			{
				name:            "element not in array",
				array:           []interface{}{123, "foo"},
				value:           []interface{}{"FOO"},
				wantContainsAll: failure,
			},
			{
				name:            "array copy",
				array:           []interface{}{123, "foo"},
				value:           []interface{}{123, "foo"},
				wantContainsAll: success,
			},
			{
				name:            "double valid elements",
				array:           []interface{}{123, "foo"},
				value:           []interface{}{"foo", "foo"},
				wantContainsAll: success,
			},
			{
				name:            "array with one invalid element",
				array:           []interface{}{123, "foo"},
				value:           []interface{}{123, "foo", "FOO"},
				wantContainsAll: failure,
			},
			{
				name:            "subset of array",
				array:           []interface{}{123, "foo", "bar"},
				value:           []interface{}{"bar", "foo"},
				wantContainsAll: success,
			},
		}

		for _, tc := range cases {
			t.Run(tc.name, func(t *testing.T) {
				reporter := newMockReporter(t)

				NewArray(reporter, tc.array).ContainsAll(tc.value...).
					chain.assert(t, tc.wantContainsAll)

				NewArray(reporter, tc.array).NotContainsAll(tc.value...).
					chain.assert(t, !tc.wantContainsAll)
			})
		}
	})

	t.Run("canonization", func(t *testing.T) {
		type (
			myInt int
		)

		reporter := newMockReporter(t)

		NewArray(reporter, []interface{}{123, 456}).ContainsAll(myInt(123), 456.0).
			chain.assert(t, success)

		NewArray(reporter, []interface{}{123, 456}).NotContainsAll(myInt(123), 456.0).
			chain.assert(t, failure)
	})

	t.Run("invalid argument", func(t *testing.T) {
		reporter := newMockReporter(t)

		NewArray(reporter, []interface{}{}).ContainsAll(func() {}).
			chain.assert(t, failure)

		NewArray(reporter, []interface{}{}).NotContainsAll(func() {}).
			chain.assert(t, failure)
	})
}

func TestArray_ContainsAny(t *testing.T) {
	t.Run("basic", func(t *testing.T) {
		cases := []struct {
			name            string
			array           []interface{}
			value           []interface{}
			wantContainsAny chainResult
		}{
			{
				name:            "first element",
				array:           []interface{}{123, "foo"},
				value:           []interface{}{123},
				wantContainsAny: success,
			},
			{
				name:            "copy of array",
				array:           []interface{}{123, "foo"},
				value:           []interface{}{"foo", 123},
				wantContainsAny: success,
			},
			{
				name:            "double valid elements",
				array:           []interface{}{123, "foo"},
				value:           []interface{}{"foo", "foo"},
				wantContainsAny: success,
			},
			{
				name:            "array with one invalid element",
				array:           []interface{}{123, "foo"},
				value:           []interface{}{123, "foo", "FOO"},
				wantContainsAny: success,
			},
			{
				name:            "invalid element",
				array:           []interface{}{123, "foo"},
				value:           []interface{}{"FOO"},
				wantContainsAny: failure,
			},
			{
				name:            "subset of array",
				array:           []interface{}{123, "foo", "bar"},
				value:           []interface{}{"bar", "foo"},
				wantContainsAny: success,
			},
		}
		for _, tc := range cases {
			t.Run(tc.name, func(t *testing.T) {
				reporter := newMockReporter(t)

				NewArray(reporter, tc.array).ContainsAny(tc.value...).
					chain.assert(t, tc.wantContainsAny)

				NewArray(reporter, tc.array).NotContainsAny(tc.value...).
					chain.assert(t, !tc.wantContainsAny)
			})
		}

	})

	t.Run("canonization", func(t *testing.T) {
		type (
			myInt   int
			myArray []interface{}
		)

		cases := []struct {
			name            string
			array           []interface{}
			value           []interface{}
			wantContainsAny chainResult
		}{
			{
				name:            "int float check",
				array:           []interface{}{123, 789, "foo", []interface{}{567, 456}},
				value:           []interface{}{myInt(123), 789.0},
				wantContainsAny: success,
			},
			{
				name:            "array check",
				array:           []interface{}{123, 789, "foo", []interface{}{567, 456}},
				value:           []interface{}{myArray{567.0, 456.0}},
				wantContainsAny: success,
			},
		}

		for _, tc := range cases {
			t.Run(tc.name, func(t *testing.T) {
				reporter := newMockReporter(t)

				NewArray(reporter, tc.array).
					ContainsAny(tc.value...).chain.assert(t, tc.wantContainsAny)

				NewArray(reporter, tc.array).
					NotContainsAny(tc.value...).chain.assert(t, !tc.wantContainsAny)
			})
		}
	})

	t.Run("invalid argument", func(t *testing.T) {
		reporter := newMockReporter(t)

		NewArray(reporter, []interface{}{}).ContainsAny(func() {}).
			chain.assert(t, failure)

		NewArray(reporter, []interface{}{}).NotContainsAny(func() {}).
			chain.assert(t, failure)
	})
}

func TestArray_ContainsOnly(t *testing.T) {
	t.Run("without duplicates", func(t *testing.T) {
		cases := []struct {
			name             string
			array            []interface{}
			value            []interface{}
			wantContainsOnly chainResult
		}{
			{
				name:             "first element",
				array:            []interface{}{123, "foo"},
				value:            []interface{}{123},
				wantContainsOnly: failure,
			},
			{
				name:             "second element",
				array:            []interface{}{123, "foo"},
				value:            []interface{}{"foo"},
				wantContainsOnly: failure,
			},
			{
				name:             "copy of array",
				array:            []interface{}{123, "foo"},
				value:            []interface{}{123, "foo"},
				wantContainsOnly: success,
			},
			{
				name:             "copy of array with one valid value added",
				array:            []interface{}{123, "foo"},
				value:            []interface{}{123, "foo", "foo"},
				wantContainsOnly: success,
			},
			{
				name:             "different order of array",
				array:            []interface{}{123, "foo"},
				value:            []interface{}{"foo", 123},
				wantContainsOnly: success,
			},
			{
				name:             "copy of array with one invalid value added",
				array:            []interface{}{123, "foo"},
				value:            []interface{}{"foo", 123, "bar"},
				wantContainsOnly: failure,
			},
		}
		for _, tc := range cases {
			t.Run(tc.name, func(t *testing.T) {
				reporter := newMockReporter(t)

				NewArray(reporter, tc.array).ContainsOnly(tc.value...).
					chain.assert(t, tc.wantContainsOnly)

				NewArray(reporter, tc.array).NotContainsOnly(tc.value...).
					chain.assert(t, !tc.wantContainsOnly)
			})
		}
	})

	t.Run("with duplicates", func(t *testing.T) {
		cases := []struct {
			name             string
			array            []interface{}
			value            []interface{}
			wantContainsOnly chainResult
		}{
			{
				name:             "copy of array with no duplicates",
				array:            []interface{}{123, "foo", "foo"},
				value:            []interface{}{123, "foo"},
				wantContainsOnly: success,
			},
			{
				name:             "copy of no duplicates array with other element duplciated",
				array:            []interface{}{123, "foo", "foo"},
				value:            []interface{}{123, 123, "foo"},
				wantContainsOnly: success,
			},
			{
				name:             "copy of array",
				array:            []interface{}{123, "foo", "foo"},
				value:            []interface{}{123, "foo", "foo"},
				wantContainsOnly: success,
			},
			{
				name:             "copy of array reordered",
				array:            []interface{}{123, "foo", "foo"},
				value:            []interface{}{"foo", 123, "foo"},
				wantContainsOnly: success,
			},
		}

		for _, tc := range cases {
			t.Run(tc.name, func(t *testing.T) {
				reporter := newMockReporter(t)

				NewArray(reporter, tc.array).ContainsOnly(tc.value...).
					chain.assert(t, tc.wantContainsOnly)

				NewArray(reporter, tc.array).NotContainsOnly(tc.value...).
					chain.assert(t, !tc.wantContainsOnly)
			})
		}
	})

	t.Run("canonization", func(t *testing.T) {
		type (
			myInt int
		)

		cases := []struct {
			name             string
			array            []interface{}
			value            []interface{}
			wantContainsOnly chainResult
		}{
			{
				name:             "float variable",
				array:            []interface{}{123, 456, 456},
				value:            []interface{}{456.0},
				wantContainsOnly: failure,
			},
			{
				name:             "myInt and float variable",
				array:            []interface{}{123, 456, 456},
				value:            []interface{}{myInt(123), 456.0},
				wantContainsOnly: success,
			},
		}

		for _, tc := range cases {
			t.Run(tc.name, func(t *testing.T) {
				reporter := newMockReporter(t)

				NewArray(reporter, tc.array).ContainsOnly(tc.value...).
					chain.assert(t, tc.wantContainsOnly)

				NewArray(reporter, tc.array).NotContainsOnly(tc.value...).
					chain.assert(t, !tc.wantContainsOnly)
			})
		}
	})

	t.Run("invalid argument", func(t *testing.T) {
		reporter := newMockReporter(t)

		NewArray(reporter, []interface{}{}).ContainsOnly(func() {}).
			chain.assert(t, failure)

		NewArray(reporter, []interface{}{}).NotContainsOnly(func() {}).
			chain.assert(t, failure)
	})
}

func TestArray_HasValue(t *testing.T) {
	t.Run("basic", func(t *testing.T) {
		cases := []struct {
			name            string
			array           []interface{}
			index           int
			value           interface{}
			wantHasValue    chainResult
			wantNotHasValue chainResult
		}{
			{
				name: "index zero check",
				array: []interface{}{
					123,
					[]interface{}{"456", 789},
					map[string]interface{}{
						"a": "b",
					},
				},
				index:           0,
				value:           123,
				wantHasValue:    success,
				wantNotHasValue: failure,
			},
			{
				name: "index one check",
				array: []interface{}{
					123,
					[]interface{}{"456", 789},
					map[string]interface{}{
						"a": "b",
					},
				},
				index:           1,
				value:           []interface{}{"456", 789},
				wantHasValue:    success,
				wantNotHasValue: failure,
			},
			{
				name: "index two check",
				array: []interface{}{
					123,
					[]interface{}{"456", 789},
					map[string]interface{}{
						"a": "b",
					},
				},
				index:           2,
				value:           map[string]interface{}{"a": "b"},
				wantHasValue:    success,
				wantNotHasValue: failure,
			},
			{
				name: "out of bounds check",
				array: []interface{}{
					123,
					[]interface{}{"456", 789},
					map[string]interface{}{
						"a": "b",
					},
				},
				index:           3,
				value:           777,
				wantHasValue:    failure,
				wantNotHasValue: failure,
			},
			{
				name: "wrong value check",
				array: []interface{}{
					123,
					[]interface{}{"456", 789},
					map[string]interface{}{
						"a": "b",
					},
				},
				index:           0,
				value:           777,
				wantHasValue:    failure,
				wantNotHasValue: success,
			},
		}

		for _, tc := range cases {
			t.Run(tc.name, func(t *testing.T) {
				reporter := newMockReporter(t)

				NewArray(reporter, tc.array).HasValue(tc.index, tc.value).
					chain.assert(t, tc.wantHasValue)

				NewArray(reporter, tc.array).NotHasValue(tc.index, tc.value).
					chain.assert(t, tc.wantNotHasValue)
			})
		}
	})

	t.Run("struct", func(t *testing.T) {
		type (
			A struct {
				B int `json:"b"`
				C int `json:"c"`
			}

			Baz struct {
				A A `json:"a"`
			}
		)

		cases := []struct {
			name            string
			array           []interface{}
			index           int
			value           interface{}
			wantHasValue    chainResult
			wantNotHasValue chainResult
		}{
			{
				name: "struct comparison",
				array: []interface{}{
					map[string]interface{}{
						"a": map[string]interface{}{
							"b": 333,
							"c": 444,
						},
					},
				},
				index: 0,
				value: Baz{
					A: A{
						B: 333,
						C: 444,
					},
				},
				wantHasValue:    success,
				wantNotHasValue: failure,
			},
			{
				name: "empty struct comparison",
				array: []interface{}{
					map[string]interface{}{
						"a": map[string]interface{}{
							"b": 333,
							"c": 444,
						},
					},
				},
				index:           0,
				value:           Baz{},
				wantHasValue:    failure,
				wantNotHasValue: success,
			},
		}
		for _, tc := range cases {
			t.Run(tc.name, func(t *testing.T) {
				reporter := newMockReporter(t)

				NewArray(reporter, tc.array).HasValue(tc.index, tc.value).
					chain.assert(t, tc.wantHasValue)

				NewArray(reporter, tc.array).NotHasValue(tc.index, tc.value).
					chain.assert(t, tc.wantNotHasValue)
			})
		}
	})

	t.Run("canonization", func(t *testing.T) {
		type (
			myArray []interface{}
			myMap   map[string]interface{}
			myInt   int
		)

		cases := []struct {
			name            string
			array           []interface{}
			index           int
			value           interface{}
			wantHasValue    chainResult
			wantNotHasValue chainResult
		}{
			{
				name: "myArray and myInt testing",
				array: []interface{}{
					123,
					[]interface{}{"456", 789},
					map[string]interface{}{
						"a": "b",
					},
				},
				index:           1,
				value:           myArray{"456", myInt(789)},
				wantHasValue:    success,
				wantNotHasValue: failure,
			},
			{
				name: "myMap testing",
				array: []interface{}{
					123,
					[]interface{}{"456", 789},
					map[string]interface{}{
						"a": "b",
					},
				},
				index:           2,
				value:           myMap{"a": "b"},
				wantHasValue:    success,
				wantNotHasValue: failure,
			},
		}

		for _, tc := range cases {
			t.Run(tc.name, func(t *testing.T) {
				reporter := newMockReporter(t)

				NewArray(reporter, tc.array).HasValue(tc.index, tc.value).
					chain.assert(t, tc.wantHasValue)

				NewArray(reporter, tc.array).NotHasValue(tc.index, tc.value).
					chain.assert(t, tc.wantNotHasValue)
			})
		}
	})

	t.Run("invalid argument", func(t *testing.T) {
		reporter := newMockReporter(t)

		NewArray(reporter, []interface{}{1, 2, 3}).HasValue(1, func() {}).
			chain.assert(t, failure)

		NewArray(reporter, []interface{}{1, 2, 3}).NotHasValue(1, func() {}).
			chain.assert(t, failure)
	})
}

func TestArray_Every(t *testing.T) {
	t.Run("check value", func(t *testing.T) {
		reporter := newMockReporter(t)
		array := NewArray(reporter, []interface{}{2, 4, 6})

		invoked := 0
		array.Every(func(_ int, val *Value) {
			if v, ok := val.Raw().(float64); ok {
				invoked++
				assert.Equal(t, 0, int(v)%2)
			}
		})

		assert.Equal(t, 3, invoked)
		array.chain.assert(t, success)
	})

	t.Run("check index", func(t *testing.T) {
		reporter := newMockReporter(t)
		array := NewArray(reporter, []interface{}{1, 2, 3})

		invoked := 0
		array.Every(func(idx int, val *Value) {
			if v, ok := val.Raw().(float64); ok {
				invoked++
				assert.Equal(t, idx, int(v)-1)
			}
		})

		assert.Equal(t, 3, invoked)
		array.chain.assert(t, success)
	})

	t.Run("empty array", func(t *testing.T) {
		reporter := newMockReporter(t)
		array := NewArray(reporter, []interface{}{})

		invoked := 0
		array.Every(func(_ int, val *Value) {
			invoked++
		})

		assert.Equal(t, 0, invoked)
		array.chain.assert(t, success)
	})

	t.Run("one assertion fails", func(t *testing.T) {
		reporter := newMockReporter(t)
		array := NewArray(reporter, []interface{}{"foo", "", "bar"})

		invoked := 0
		array.Every(func(_ int, val *Value) {
			invoked++
			val.String().NotEmpty()
		})

		assert.Equal(t, 3, invoked)
		array.chain.assert(t, failure)
	})

	t.Run("all assertions fail", func(t *testing.T) {
		reporter := newMockReporter(t)
		array := NewArray(reporter, []interface{}{"", "", ""})

		invoked := 0
		array.Every(func(_ int, val *Value) {
			invoked++
			val.String().NotEmpty()
		})

		assert.Equal(t, 3, invoked)
		array.chain.assert(t, failure)
	})

	t.Run("invalid argument", func(t *testing.T) {
		reporter := newMockReporter(t)
		array := NewArray(reporter, []interface{}{1, 2, 3})
		array.Every((func(index int, value *Value))(nil))
		array.chain.assert(t, failure)
	})
}

func TestArray_Transform(t *testing.T) {
	t.Run("check index", func(t *testing.T) {
		reporter := newMockReporter(t)
		array := NewArray(reporter, []interface{}{1, 2, 3})

		newArray := array.Transform(func(idx int, val interface{}) interface{} {
			if v, ok := val.(float64); ok {
				assert.Equal(t, idx, int(v)-1)
			}
			return val
		})

<<<<<<< HEAD
		assert.Equal(t,
			[]interface{}{
				1.0,
				2.0,
				3.0,
			},
			newArray.value,
		)
		newArray.chain.assertNotFailed(t)
=======
		assert.Equal(t, []interface{}{float64(1), float64(2), float64(3)}, newArray.value)
		newArray.chain.assert(t, success)
>>>>>>> 01227cf4
	})

	t.Run("transform value", func(t *testing.T) {
		reporter := newMockReporter(t)
		array := NewArray(reporter, []interface{}{
			2,
			4,
			6,
		})
		newArray := array.Transform(func(_ int, val interface{}) interface{} {
			if v, ok := val.(float64); ok {
				return int(v) * int(v)
			}
			t.Errorf("failed transformation")
			return nil
		})
<<<<<<< HEAD
		assert.Equal(t, []interface{}{
			4.0,
			16.0,
			36.0,
		}, newArray.value)
		newArray.chain.assertNotFailed(t)
=======

		assert.Equal(t, []interface{}{float64(4), float64(16), float64(36)}, newArray.value)
		newArray.chain.assert(t, success)
>>>>>>> 01227cf4
	})

	t.Run("empty array", func(t *testing.T) {
		reporter := newMockReporter(t)
		array := NewArray(reporter, []interface{}{})

		newArray := array.Transform(func(_ int, _ interface{}) interface{} {
			t.Errorf("failed transformation")
			return nil
		})

		newArray.chain.assert(t, success)
	})

	t.Run("invalid argument", func(t *testing.T) {
		reporter := newMockReporter(t)
		array := NewArray(reporter, []interface{}{2, 4, 6})

		newArray := array.Transform(nil)

		newArray.chain.assert(t, failure)
	})

	t.Run("canonization", func(t *testing.T) {
		type (
			myInt int
		)

		reporter := newMockReporter(t)
		array := NewArray(reporter, []interface{}{2, 4, 6})

		newArray := array.Transform(func(_ int, val interface{}) interface{} {
			if val, ok := val.(float64); ok {
				return myInt(val)
			}
			t.Errorf("failed transformation")
			return nil
		})

<<<<<<< HEAD
		assert.Equal(t, []interface{}{
			2.0,
			4.0,
			6.0,
		}, newArray.Raw())
		newArray.chain.assertNotFailed(t)
=======
		assert.Equal(t, []interface{}{2.0, 4.0, 6.0}, newArray.Raw())
		newArray.chain.assert(t, success)
>>>>>>> 01227cf4
	})
}

func TestArray_Filter(t *testing.T) {
	t.Run("elements of same type", func(t *testing.T) {
		reporter := newMockReporter(t)
		array := NewArray(reporter, []interface{}{1, 2, 3, 4, 5, 6})

		filteredArray := array.Filter(func(index int, value *Value) bool {
			return value.Raw() != 2.0 && value.Raw() != 5.0
		})

		assert.Equal(t, []interface{}{
			1.0,
			3.0,
			4.0,
			6.0,
		}, filteredArray.Raw())
		assert.Equal(t, array.Raw(), []interface{}{
			1.0,
			2.0,
			3.0,
			4.0,
			5.0,
			6.0,
		})

		array.chain.assert(t, success)
		filteredArray.chain.assert(t, success)
	})

	t.Run("elements of different types", func(t *testing.T) {
		reporter := newMockReporter(t)
		array := NewArray(reporter, []interface{}{"foo", "bar", true, 1})

		filteredArray := array.Filter(func(index int, value *Value) bool {
			return value.Raw() != "bar"
		})

		assert.Equal(t, []interface{}{"foo", true, 1.0}, filteredArray.Raw())
		assert.Equal(t, array.Raw(), []interface{}{"foo", "bar", true, 1.0})

		array.chain.assert(t, success)
		filteredArray.chain.assert(t, success)
	})

	t.Run("empty array", func(t *testing.T) {
		reporter := newMockReporter(t)
		array := NewArray(reporter, []interface{}{})

		filteredArray := array.Filter(func(index int, value *Value) bool {
			return false
		})

		assert.Equal(t, []interface{}{}, filteredArray.Raw())
		assert.Equal(t, array.Raw(), []interface{}{})

		array.chain.assert(t, success)
		filteredArray.chain.assert(t, success)
	})

	t.Run("no match", func(t *testing.T) {
		reporter := newMockReporter(t)
		array := NewArray(reporter, []interface{}{"foo", "bar", true, 1})

		filteredArray := array.Filter(func(index int, value *Value) bool {
			return false
		})

		assert.Equal(t, []interface{}{}, filteredArray.Raw())
		assert.Equal(t, array.Raw(), []interface{}{"foo", "bar", true, 1.0})

		array.chain.assert(t, success)
		filteredArray.chain.assert(t, success)
	})

	t.Run("assertion fails", func(t *testing.T) {
		reporter := newMockReporter(t)
		array := NewArray(reporter, []interface{}{1.0, "foo", "bar", 4.0, "baz", 6.0})

		filteredArray := array.Filter(func(index int, value *Value) bool {
			stringifiedValue := value.String().NotEmpty().Raw()
			return stringifiedValue != "bar"
		})

		assert.Equal(t, []interface{}{"foo", "baz"}, filteredArray.Raw())
		assert.Equal(t,
			array.Raw(),
			[]interface{}{
				1.0,
				"foo",
				"bar",
				4.0,
				"baz",
				6.0,
			},
		)

		array.chain.assert(t, success)
		filteredArray.chain.assert(t, success)
	})

	t.Run("invalid argument", func(t *testing.T) {
		reporter := newMockReporter(t)
		array := NewArray(reporter, []interface{}{"foo", "bar", true, 1.0})
		filteredArray := array.Filter((func(index int, value *Value) bool)(nil))
		array.chain.assert(t, failure)
		filteredArray.chain.assert(t, failure)
	})
}

func TestArray_Find(t *testing.T) {
	t.Run("elements of same type", func(t *testing.T) {
		reporter := newMockReporter(t)
		array := NewArray(reporter, []interface{}{1, 2, 3, 4, 5, 6})

		foundValue := array.Find(func(index int, value *Value) bool {
			return value.Raw() == 2.0
		})

		assert.Equal(t, 2.0, foundValue.Raw())
		assert.Equal(t, array.Raw(), []interface{}{
			1.0,
			2.0,
			3.0,
			4.0,
			5.0,
			6.0,
		})

		array.chain.assert(t, success)
		foundValue.chain.assert(t, success)
	})

	t.Run("elements of different types", func(t *testing.T) {
		reporter := newMockReporter(t)
		array := NewArray(reporter, []interface{}{1, "foo", true, "bar"})

		foundValue := array.Find(func(index int, value *Value) bool {
			stringifiedValue := value.String().NotEmpty().Raw()
			return stringifiedValue == "bar"
		})

		assert.Equal(t, "bar", foundValue.Raw())
		assert.Equal(t, array.Raw(), []interface{}{1.0, "foo", true, "bar"})

		array.chain.assert(t, success)
		foundValue.chain.assert(t, success)
	})

	t.Run("first match", func(t *testing.T) {
		reporter := newMockReporter(t)
		array := NewArray(reporter, []interface{}{1, "foo", true, "bar"})

		foundValue := array.Find(func(index int, value *Value) bool {
			stringifiedValue := value.String().Raw()
			return stringifiedValue != ""
		})

		assert.Equal(t, "foo", foundValue.Raw())
		assert.Equal(t, array.Raw(), []interface{}{1.0, "foo", true, "bar"})

		array.chain.assert(t, success)
		foundValue.chain.assert(t, success)
	})

	t.Run("no match", func(t *testing.T) {
		reporter := newMockReporter(t)
		array := NewArray(reporter, []interface{}{1, "foo", true, "bar"})

		foundValue := array.Find(func(index int, value *Value) bool {
			return value.Raw() == 2.0
		})

		assert.Equal(t, nil, foundValue.Raw())
		assert.Equal(t, array.Raw(), []interface{}{1.0, "foo", true, "bar"})

		array.chain.assert(t, failure)
		foundValue.chain.assert(t, failure)
	})

	t.Run("empty array", func(t *testing.T) {
		reporter := newMockReporter(t)
		array := NewArray(reporter, []interface{}{})

		foundValue := array.Find(func(index int, value *Value) bool {
			return value.Raw() == 2.0
		})

		assert.Equal(t, nil, foundValue.Raw())
		assert.Equal(t, array.Raw(), []interface{}{})

		array.chain.assert(t, failure)
		foundValue.chain.assert(t, failure)
	})

	t.Run("predicate returns true, assertion fails, no match", func(t *testing.T) {
		reporter := newMockReporter(t)
		array := NewArray(reporter, []interface{}{1, 2})

		foundValue := array.Find(func(index int, value *Value) bool {
			value.String()
			return true
		})

		assert.Equal(t, nil, foundValue.Raw())
		assert.Equal(t, array.Raw(), []interface{}{1.0, 2.0})

		array.chain.assert(t, failure)
		foundValue.chain.assert(t, failure)
	})

	t.Run("predicate returns true, assertion fails, have match", func(t *testing.T) {
		reporter := newMockReporter(t)
		array := NewArray(reporter, []interface{}{1, 2, "str"})

		foundValue := array.Find(func(index int, value *Value) bool {
			value.String()
			return true
		})

		assert.Equal(t, "str", foundValue.Raw())
		assert.Equal(t, array.Raw(), []interface{}{1.0, 2.0, "str"})

		array.chain.assert(t, success)
		foundValue.chain.assert(t, success)
	})

	t.Run("invalid argument", func(t *testing.T) {
		reporter := newMockReporter(t)
		array := NewArray(reporter, []interface{}{1, 2})

		foundValue := array.Find(nil)

		assert.Equal(t, nil, foundValue.Raw())
		assert.Equal(t, array.Raw(), []interface{}{1.0, 2.0})

		array.chain.assert(t, failure)
		foundValue.chain.assert(t, failure)
	})
}

func TestArray_FindAll(t *testing.T) {
	t.Run("elements of same type", func(t *testing.T) {
		reporter := newMockReporter(t)
		array := NewArray(reporter, []interface{}{1, 2, 3, 4, 5, 6})

		foundValues := array.FindAll(func(index int, value *Value) bool {
			return value.Raw() == 2.0 || value.Raw() == 5.0
		})

		actual := []interface{}{}
		for _, value := range foundValues {
			actual = append(actual, value.Raw())
		}

		assert.Equal(t, []interface{}{2.0, 5.0}, actual)
		assert.Equal(t,
			array.Raw(),
			[]interface{}{
				1.0,
				2.0,
				3.0,
				4.0,
				5.0,
				6.0,
			},
		)

		array.chain.assert(t, success)
		for _, value := range foundValues {
			value.chain.assert(t, success)
		}
	})

	t.Run("elements of different types", func(t *testing.T) {
		reporter := newMockReporter(t)
		array := NewArray(reporter, []interface{}{1.0, "foo", true, "bar"})

		foundValues := array.FindAll(func(index int, value *Value) bool {
			stringifiedValue := value.String().Raw()
			return stringifiedValue != ""
		})

		actual := []interface{}{}
		for _, value := range foundValues {
			actual = append(actual, value.Raw())
		}

		assert.Equal(t, []interface{}{"foo", "bar"}, actual)
		assert.Equal(t, array.Raw(), []interface{}{1.0, "foo", true, "bar"})

		array.chain.assert(t, success)
		for _, value := range foundValues {
			value.chain.assert(t, success)
		}
	})

	t.Run("no match", func(t *testing.T) {
		reporter := newMockReporter(t)
		array := NewArray(reporter, []interface{}{1.0, "foo", true, "bar"})

		foundValues := array.FindAll(func(index int, value *Value) bool {
			return value.Raw() == 2.0
		})

		actual := []interface{}{}
		for _, value := range foundValues {
			actual = append(actual, value.Raw())
		}

		assert.Equal(t, []interface{}{}, actual)
		assert.Equal(t, array.Raw(), []interface{}{1.0, "foo", true, "bar"})

		array.chain.assert(t, success)
		for _, value := range foundValues {
			value.chain.assert(t, success)
		}
	})

	t.Run("empty array", func(t *testing.T) {
		reporter := newMockReporter(t)
		array := NewArray(reporter, []interface{}{})

		foundValues := array.FindAll(func(index int, value *Value) bool {
			return value.Raw() == 2.0
		})

		actual := []interface{}{}
		for _, value := range foundValues {
			actual = append(actual, value.Raw())
		}

		assert.Equal(t, []interface{}{}, actual)
		assert.Equal(t, array.Raw(), []interface{}{})

		array.chain.assert(t, success)
		for _, value := range foundValues {
			value.chain.assert(t, success)
		}
	})

	t.Run("predicate returns true, assertion fails, no match", func(t *testing.T) {
		reporter := newMockReporter(t)
		array := NewArray(reporter, []interface{}{1, 2})

		foundValues := array.FindAll(func(index int, value *Value) bool {
			value.String()
			return true
		})

		actual := []interface{}{}
		for _, value := range foundValues {
			actual = append(actual, value.Raw())
		}

		assert.Equal(t, []interface{}{}, actual)
		assert.Equal(t, []interface{}{1.0, 2.0}, array.Raw())

		array.chain.assert(t, success)
		for _, value := range foundValues {
			value.chain.assert(t, success)
		}
	})

	t.Run("predicate returns true, assertion fails, have matches", func(t *testing.T) {
		reporter := newMockReporter(t)
		array := NewArray(reporter, []interface{}{"foo", 1, 2, "bar"})

		foundValues := array.FindAll(func(index int, value *Value) bool {
			value.String()
			return true
		})

		actual := []interface{}{}
		for _, value := range foundValues {
			actual = append(actual, value.Raw())
		}

		assert.Equal(t, []interface{}{"foo", "bar"}, actual)
		assert.Equal(t,
			[]interface{}{
				"foo",
				1.0,
				2.0,
				"bar",
			},
			array.Raw(),
		)

		array.chain.assert(t, success)
		for _, value := range foundValues {
			value.chain.assert(t, success)
		}
	})

	t.Run("invalid argument", func(t *testing.T) {
		reporter := newMockReporter(t)
		array := NewArray(reporter, []interface{}{1, 2})

		foundValues := array.FindAll(nil)

		actual := []interface{}{}
		for _, value := range foundValues {
			actual = append(actual, value.Raw())
		}

		assert.Equal(t, []interface{}{}, actual)
		assert.Equal(t, []interface{}{1.0, 2.0}, array.Raw())

		array.chain.assert(t, failure)
		for _, value := range foundValues {
			value.chain.assert(t, failure)
		}
	})
}

func TestArray_NotFind(t *testing.T) {
	t.Run("no match", func(t *testing.T) {
		reporter := newMockReporter(t)
		array := NewArray(reporter, []interface{}{1, "foo", true, "bar"})

		afterArray := array.NotFind(func(index int, value *Value) bool {
			return value.String().Raw() == "baz"
		})

		assert.Same(t, array, afterArray)
		array.chain.assert(t, success)
	})

	t.Run("have match", func(t *testing.T) {
		reporter := newMockReporter(t)
		array := NewArray(reporter, []interface{}{1, "foo", true, "bar"})

		afterArray := array.NotFind(func(index int, value *Value) bool {
			return value.String().NotEmpty().Raw() == "bar"
		})

		assert.Same(t, array, afterArray)
		array.chain.assert(t, failure)
	})

	t.Run("empty array", func(t *testing.T) {
		reporter := newMockReporter(t)
		array := NewArray(reporter, []interface{}{})

		afterArray := array.NotFind(func(index int, value *Value) bool {
			return value.Raw() == 2.0
		})

		assert.Same(t, array, afterArray)
		array.chain.assert(t, success)
	})

	t.Run("predicate returns true, assertion fails, no match", func(t *testing.T) {
		reporter := newMockReporter(t)
		array := NewArray(reporter, []interface{}{1, 2})

		afterArray := array.NotFind(func(index int, value *Value) bool {
			value.String()
			return true
		})

		assert.Same(t, array, afterArray)
		array.chain.assert(t, success)
	})

	t.Run("predicate returns true, assertion fails, have match", func(t *testing.T) {
		reporter := newMockReporter(t)
		array := NewArray(reporter, []interface{}{1, 2, "str"})

		afterArray := array.NotFind(func(index int, value *Value) bool {
			value.String()
			return true
		})

		assert.Same(t, array, afterArray)
		array.chain.assert(t, failure)
	})

	t.Run("invalid argument", func(t *testing.T) {
		reporter := newMockReporter(t)
		array := NewArray(reporter, []interface{}{1, 2})

		afterArray := array.NotFind(nil)

		assert.Same(t, array, afterArray)
		array.chain.assert(t, failure)
	})
}

func TestArray_IsOrdered(t *testing.T) {
	type args struct {
		values      []interface{}
		less        []func(x, y *Value) bool
		chainFailed bool
	}
	cases := []struct {
		name        string
		args        args
		isInvalid   bool
		isOrdered   bool
		isUnordered bool
	}{
		{
			name: "booleans ordered",
			args: args{
				values: []interface{}{false, false, true, true},
			},
			isInvalid:   false,
			isOrdered:   true,
			isUnordered: false,
		},
		{
			name: "booleans unordered",
			args: args{
				values: []interface{}{true, false, true, false},
			},
			isInvalid:   false,
			isOrdered:   false,
			isUnordered: true,
		},
		{
			name: "numbers ordered",
			args: args{
				values: []interface{}{1, 1, 2, 3},
			},
			isInvalid:   false,
			isOrdered:   true,
			isUnordered: false,
		},
		{
			name: "numbers unordered",
			args: args{
				values: []interface{}{3, 1, 1, 2},
			},
			isInvalid:   false,
			isOrdered:   false,
			isUnordered: true,
		},
		{
			name: "strings ordered",
			args: args{
				values: []interface{}{"", "a", "b", "ba"},
			},
			isInvalid:   false,
			isOrdered:   true,
			isUnordered: false,
		},
		{
			name: "strings unordered",
			args: args{
				values: []interface{}{"z", "y", "x", ""},
			},
			isInvalid:   false,
			isOrdered:   false,
			isUnordered: true,
		},
		{
			name: "all nils",
			args: args{
				values: []interface{}{nil, nil, nil},
			},
			isInvalid:   false,
			isOrdered:   true,
			isUnordered: false,
		},
		{
			name: "reversed",
			args: args{
				values: []interface{}{3, 2, 1},
			},
			isInvalid:   false,
			isOrdered:   false,
			isUnordered: true,
		},
		{
			name: "user-defined less function",
			args: args{
				values: []interface{}{1, 2, 3},
				less: []func(x, y *Value) bool{
					func(x, y *Value) bool {
						valX := x.Number().Raw()
						valY := y.Number().Raw()
						return valX < valY
					},
				},
			},
			isInvalid:   false,
			isOrdered:   true,
			isUnordered: false,
		},
		{
			name: "user-defined less function, negated",
			args: args{
				values: []interface{}{1, 2, 3},
				less: []func(x, y *Value) bool{
					func(x, y *Value) bool {
						valX := x.Number().Raw()
						valY := y.Number().Raw()
						return valX >= valY
					},
				},
			},
			isInvalid:   false,
			isOrdered:   false,
			isUnordered: true,
		},
		{
			name: "empty array",
			args: args{
				values: []interface{}{},
			},
			isInvalid:   false,
			isOrdered:   true,
			isUnordered: true,
		},
		{
			name: "one element",
			args: args{
				values: []interface{}{1},
			},
			isInvalid:   false,
			isOrdered:   true,
			isUnordered: true,
		},
		{
			name: "empty array, custom func",
			args: args{
				values: []interface{}{},
				less: []func(x, y *Value) bool{
					func(x, y *Value) bool {
						panic("test")
					},
				},
			},
			isInvalid:   false,
			isOrdered:   true,
			isUnordered: true,
		},
		{
			name: "one element, custom func",
			args: args{
				values: []interface{}{1},
				less: []func(x, y *Value) bool{
					func(x, y *Value) bool {
						panic("test")
					},
				},
			},
			isInvalid:   false,
			isOrdered:   true,
			isUnordered: true,
		},
		{
			name: "invalid, assertion failed",
			args: args{
				values: []interface{}{1, 2, 3},
				less: []func(x, y *Value) bool{
					func(x, y *Value) bool {
						x.String()
						y.String()
						return false
					},
				},
			},
			isInvalid: true,
		},
		{
			name: "invalid, multiple arguments",
			args: args{
				values: []interface{}{1, 2, 3},
				less: []func(x, y *Value) bool{
					func(x, y *Value) bool {
						return false
					},
					func(x, y *Value) bool {
						return true
					},
				},
			},
			isInvalid: true,
		},
		{
			name: "invalid, nil argument",
			args: args{
				values: []interface{}{1, 2, 3},
				less: []func(x, y *Value) bool{
					nil,
				},
			},
			isInvalid: true,
		},
		{
			name: "invalid, unsupported type",
			args: args{
				values: []interface{}{[]int{1, 2}, []int{3, 4}, []int{5, 6}},
				less:   []func(x, y *Value) bool{},
			},
			isInvalid: true,
		},
		{
			name: "invalid, multiple types",
			args: args{
				values: []interface{}{1, "abc", true},
				less:   []func(x, y *Value) bool{},
			},
			isInvalid: true,
		},
		{
			name: "invalid, failed chain",
			args: args{
				chainFailed: true,
			},
			isInvalid: true,
		},
	}
	for _, tc := range cases {
		t.Run(tc.name, func(t *testing.T) {
			reporter := newMockReporter(t)

			if tc.isInvalid {
				t.Run("normal", func(t *testing.T) {
					NewArray(reporter, tc.args.values).IsOrdered(tc.args.less...).
						chain.assert(t, failure)

					NewArray(reporter, tc.args.values).NotOrdered(tc.args.less...).
						chain.assert(t, failure)
				})

				t.Run("reversed", func(t *testing.T) {
					// reverse slice
					sort.SliceStable(tc.args.values, func(i, j int) bool {
						return i > j
					})

					NewArray(reporter, tc.args.values).IsOrdered(tc.args.less...).
						chain.assert(t, failure)

					NewArray(reporter, tc.args.values).NotOrdered(tc.args.less...).
						chain.assert(t, failure)
				})
			} else {
				t.Run("is ordered", func(t *testing.T) {
					if tc.isOrdered {
						NewArray(reporter, tc.args.values).IsOrdered(tc.args.less...).
							chain.assert(t, success)
					} else {
						NewArray(reporter, tc.args.values).IsOrdered(tc.args.less...).
							chain.assert(t, failure)
					}
				})

				t.Run("not ordered", func(t *testing.T) {
					if tc.isUnordered {
						NewArray(reporter, tc.args.values).NotOrdered(tc.args.less...).
							chain.assert(t, success)
					} else {
						NewArray(reporter, tc.args.values).NotOrdered(tc.args.less...).
							chain.assert(t, failure)
					}
				})
			}
		})
	}
}

func TestArray_ComparatorErrors(t *testing.T) {
	t.Run("nil slice", func(t *testing.T) {
		chain := newMockChain(t).enter("test")

		fn := builtinComparator(chain, nil)

		assert.Nil(t, fn)
		chain.assert(t, success)
	})

	t.Run("0 elements", func(t *testing.T) {
		chain := newMockChain(t).enter("test")

		fn := builtinComparator(chain, []interface{}{})

		assert.Nil(t, fn)
		chain.assert(t, success)
	})

	t.Run("1 element", func(t *testing.T) {
		chain := newMockChain(t).enter("test")

		fn := builtinComparator(chain, []interface{}{
			"test",
		})

		assert.Nil(t, fn)
		chain.assert(t, success)
	})

	t.Run("2 elements, bad_type", func(t *testing.T) {
		chain := newMockChain(t).enter("test")

		fn := builtinComparator(chain, []interface{}{
			"test",
			make(chan int), // bad type
		})

		assert.Nil(t, fn)
		chain.assert(t, failure)
	})

	t.Run("2 elements, good types", func(t *testing.T) {
		chain := newMockChain(t).enter("test")

		fn := builtinComparator(chain, []interface{}{
			"test",
			"test",
		})

		assert.NotNil(t, fn)
		chain.assert(t, success)
	})
}<|MERGE_RESOLUTION|>--- conflicted
+++ resolved
@@ -1165,7 +1165,6 @@
 					chain.assert(t, !tc.wantContainsAny)
 			})
 		}
-
 	})
 
 	t.Run("canonization", func(t *testing.T) {
@@ -1698,20 +1697,8 @@
 			return val
 		})
 
-<<<<<<< HEAD
-		assert.Equal(t,
-			[]interface{}{
-				1.0,
-				2.0,
-				3.0,
-			},
-			newArray.value,
-		)
-		newArray.chain.assertNotFailed(t)
-=======
 		assert.Equal(t, []interface{}{float64(1), float64(2), float64(3)}, newArray.value)
 		newArray.chain.assert(t, success)
->>>>>>> 01227cf4
 	})
 
 	t.Run("transform value", func(t *testing.T) {
@@ -1728,18 +1715,8 @@
 			t.Errorf("failed transformation")
 			return nil
 		})
-<<<<<<< HEAD
-		assert.Equal(t, []interface{}{
-			4.0,
-			16.0,
-			36.0,
-		}, newArray.value)
-		newArray.chain.assertNotFailed(t)
-=======
-
 		assert.Equal(t, []interface{}{float64(4), float64(16), float64(36)}, newArray.value)
 		newArray.chain.assert(t, success)
->>>>>>> 01227cf4
 	})
 
 	t.Run("empty array", func(t *testing.T) {
@@ -1779,17 +1756,8 @@
 			return nil
 		})
 
-<<<<<<< HEAD
-		assert.Equal(t, []interface{}{
-			2.0,
-			4.0,
-			6.0,
-		}, newArray.Raw())
-		newArray.chain.assertNotFailed(t)
-=======
 		assert.Equal(t, []interface{}{2.0, 4.0, 6.0}, newArray.Raw())
 		newArray.chain.assert(t, success)
->>>>>>> 01227cf4
 	})
 }
 
